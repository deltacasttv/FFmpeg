--- conflicted
+++ resolved
@@ -90,15 +90,6 @@
     /* Set data pointer after line lengths */
     dp = encoded + planes * (height << 1);
 
-<<<<<<< HEAD
-=======
-    /* Ignore alpha plane, don't know what to do with it */
-    if (planes == 4)
-        planes--;
-
-    px_inc = planes + (avctx->pix_fmt == AV_PIX_FMT_RGB32);
-
->>>>>>> 716d413c
     for (p = 0; p < planes; p++) {
         /* Lines length pointer for this plane */
         lp = encoded + p * (height << 1);
