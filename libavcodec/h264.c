--- conflicted
+++ resolved
@@ -2886,12 +2886,6 @@
     }
     h->mb_field_decoding_flag= s->picture_structure != PICT_FRAME;
 
-<<<<<<< HEAD
-    if(h0->current_slice == 0){
-        // Shorten frame num gaps so we don't have to allocate reference frames just to throw them away
-        if(h->frame_num != h->prev_frame_num && h->prev_frame_num >= 0) {
-            int unwrap_prev_frame_num = h->prev_frame_num, max_frame_num = 1<<h->sps.log2_max_frame_num;
-=======
     if (h0->current_slice != 0) {
         if (last_pic_structure != s->picture_structure ||
             last_pic_dropable  != s->dropable) {
@@ -2905,10 +2899,9 @@
     } else {
         /* Shorten frame num gaps so we don't have to allocate reference
          * frames just to throw them away */
-        if (h->frame_num != h->prev_frame_num) {
+        if (h->frame_num != h->prev_frame_num && h->prev_frame_num >= 0) {
             int unwrap_prev_frame_num = h->prev_frame_num;
             int max_frame_num         = 1 << h->sps.log2_max_frame_num;
->>>>>>> be209bda
 
             if (unwrap_prev_frame_num > h->frame_num) unwrap_prev_frame_num -= max_frame_num;
 
@@ -2921,10 +2914,6 @@
             }
         }
 
-<<<<<<< HEAD
-        while(h->frame_num !=  h->prev_frame_num && h->prev_frame_num >= 0 &&
-              h->frame_num != (h->prev_frame_num+1)%(1<<h->sps.log2_max_frame_num)){
-=======
         /* See if we have a decoded first field looking for a pair...
          * Here, we're using that to see if we should mark previously
          * decode frames as "finished".
@@ -2991,9 +2980,8 @@
             }
         }
 
-        while (h->frame_num != h->prev_frame_num &&
+        while (h->frame_num != h->prev_frame_num && h->prev_frame_num >= 0 &&
                h->frame_num != (h->prev_frame_num + 1) % (1 << h->sps.log2_max_frame_num)) {
->>>>>>> be209bda
             Picture *prev = h->short_ref_count ? h->short_ref[0] : NULL;
             av_log(h->s.avctx, AV_LOG_DEBUG, "Frame num gap %d %d\n", h->frame_num, h->prev_frame_num);
             if (ff_h264_frame_start(h) < 0)
@@ -3043,20 +3031,10 @@
 
             } else {
                 if (s0->current_picture_ptr->frame_num != h->frame_num) {
-<<<<<<< HEAD
-                    /*
-                     * This and previous field had
-                     * different frame_nums. Consider this field first in
-                     * pair. Throw away previous field except for reference
-                     * purposes.
-                     */
-                    s0->first_field = 1;
-=======
                     /* This and the previous field had different frame_nums.
                      * Consider this field first in pair. Throw away previous
                      * one except for reference purposes. */
                     s0->first_field         = 1;
->>>>>>> be209bda
                     s0->current_picture_ptr = NULL;
 
                 } else {
@@ -3978,14 +3956,9 @@
         switch(hx->nal_unit_type){
         case NAL_IDR_SLICE:
             if (h->nal_unit_type != NAL_IDR_SLICE) {
-<<<<<<< HEAD
                 av_log(h->s.avctx, AV_LOG_ERROR, "Invalid mix of idr and non-idr slices\n");
-                return -1;
-=======
-                av_log(h->s.avctx, AV_LOG_ERROR, "Invalid mix of idr and non-idr slices");
                 buf_index = -1;
                 goto end;
->>>>>>> be209bda
             }
             idr(h); // FIXME ensure we don't lose some frames if there is reordering
         case NAL_SLICE:
@@ -4090,27 +4063,6 @@
 
             if(avctx->has_b_frames < 2)
                 avctx->has_b_frames= !s->low_delay;
-<<<<<<< HEAD
-=======
-
-            if (avctx->bits_per_raw_sample != h->sps.bit_depth_luma ||
-                h->cur_chroma_format_idc != h->sps.chroma_format_idc) {
-                if (h->sps.bit_depth_luma >= 8 && h->sps.bit_depth_luma <= 10) {
-                    avctx->bits_per_raw_sample = h->sps.bit_depth_luma;
-                    h->cur_chroma_format_idc = h->sps.chroma_format_idc;
-                    h->pixel_shift = h->sps.bit_depth_luma > 8;
-
-                    ff_h264dsp_init(&h->h264dsp, h->sps.bit_depth_luma, h->sps.chroma_format_idc);
-                    ff_h264_pred_init(&h->hpc, s->codec_id, h->sps.bit_depth_luma, h->sps.chroma_format_idc);
-                    s->dsp.dct_bits = h->sps.bit_depth_luma > 8 ? 32 : 16;
-                    dsputil_init(&s->dsp, s->avctx);
-                } else {
-                    av_log(avctx, AV_LOG_ERROR, "Unsupported bit depth: %d\n", h->sps.bit_depth_luma);
-                    buf_index = -1;
-                    goto end;
-                }
-            }
->>>>>>> be209bda
             break;
         case NAL_PPS:
             init_get_bits(&s->gb, ptr, bit_length);
