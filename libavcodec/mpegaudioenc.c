--- conflicted
+++ resolved
@@ -548,14 +548,6 @@
                 }
             }
         }
-<<<<<<< HEAD
-#if 0
-        printf("current=%d max=%d max_sb=%d alloc=%d\n",
-               current_frame_size, max_frame_size, max_sb,
-               bit_alloc[max_sb]);
-#endif
-=======
->>>>>>> 8e112df4
         if (max_sb < 0)
             break;
         av_dlog(NULL, "current=%d max=%d max_sb=%d max_ch=%d alloc=%d\n",
