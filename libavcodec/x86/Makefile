--- conflicted
+++ resolved
@@ -19,14 +19,9 @@
 MMX-OBJS-$(CONFIG_DWT)                 += x86/snowdsp_mmx.o \
                                           x86/dwt.o
 MMX-OBJS-$(CONFIG_ENCODERS)            += x86/dsputilenc_mmx.o
-<<<<<<< HEAD
-MMX-OBJS-$(CONFIG_FFT)                 += x86/fft.o
+MMX-OBJS-$(CONFIG_FFT)                 += x86/fft_init.o
 MMX-OBJS-$(CONFIG_GPL)                 += x86/idct_mmx.o
-MMX-OBJS-$(CONFIG_H264DSP)             += x86/h264dsp_mmx.o
-=======
-MMX-OBJS-$(CONFIG_FFT)                 += x86/fft_init.o
 MMX-OBJS-$(CONFIG_H264DSP)             += x86/h264dsp_init.o
->>>>>>> 635ac8e1
 MMX-OBJS-$(CONFIG_H264PRED)            += x86/h264_intrapred_init.o
 MMX-OBJS-$(CONFIG_LPC)                 += x86/lpc_mmx.o
 MMX-OBJS-$(CONFIG_MPEGAUDIODSP)        += x86/mpegaudiodec_mmx.o
