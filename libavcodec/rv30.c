--- conflicted
+++ resolved
@@ -251,12 +251,7 @@
     int ret;
 
     r->rv30 = 1;
-<<<<<<< HEAD
-    ret = ff_rv34_decode_init(avctx);
-    if (ret < 0)
-=======
     if ((ret = ff_rv34_decode_init(avctx)) < 0)
->>>>>>> 711c9701
         return ret;
     if(avctx->extradata_size < 2){
         av_log(avctx, AV_LOG_ERROR, "Extradata is too small.\n");
