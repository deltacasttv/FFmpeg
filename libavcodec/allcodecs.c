/*
 * Provide registration of all codecs, parsers and bitstream filters for libavcodec.
 * Copyright (c) 2002 Fabrice Bellard
 *
 * This file is part of FFmpeg.
 *
 * FFmpeg is free software; you can redistribute it and/or
 * modify it under the terms of the GNU Lesser General Public
 * License as published by the Free Software Foundation; either
 * version 2.1 of the License, or (at your option) any later version.
 *
 * FFmpeg is distributed in the hope that it will be useful,
 * but WITHOUT ANY WARRANTY; without even the implied warranty of
 * MERCHANTABILITY or FITNESS FOR A PARTICULAR PURPOSE.  See the GNU
 * Lesser General Public License for more details.
 *
 * You should have received a copy of the GNU Lesser General Public
 * License along with FFmpeg; if not, write to the Free Software
 * Foundation, Inc., 51 Franklin Street, Fifth Floor, Boston, MA 02110-1301 USA
 */

/**
 * @file
 * Provide registration of all codecs, parsers and bitstream filters for libavcodec.
 */

#include "avcodec.h"

#define REGISTER_HWACCEL(X,x) { \
          extern AVHWAccel ff_##x##_hwaccel; \
          if(CONFIG_##X##_HWACCEL) av_register_hwaccel(&ff_##x##_hwaccel); }

#define REGISTER_ENCODER(X,x) { \
          extern AVCodec ff_##x##_encoder; \
          if(CONFIG_##X##_ENCODER)  avcodec_register(&ff_##x##_encoder); }
#define REGISTER_DECODER(X,x) { \
          extern AVCodec ff_##x##_decoder; \
          if(CONFIG_##X##_DECODER)  avcodec_register(&ff_##x##_decoder); }
#define REGISTER_ENCDEC(X,x)  REGISTER_ENCODER(X,x); REGISTER_DECODER(X,x)

#define REGISTER_PARSER(X,x) { \
          extern AVCodecParser ff_##x##_parser; \
          if(CONFIG_##X##_PARSER)  av_register_codec_parser(&ff_##x##_parser); }
#define REGISTER_BSF(X,x) { \
          extern AVBitStreamFilter ff_##x##_bsf; \
          if(CONFIG_##X##_BSF)     av_register_bitstream_filter(&ff_##x##_bsf); }

void avcodec_register_all(void)
{
    static int initialized;

    if (initialized)
        return;
    initialized = 1;

    /* hardware accelerators */
    REGISTER_HWACCEL (H263_VAAPI, h263_vaapi);
    REGISTER_HWACCEL (H264_DXVA2, h264_dxva2);
    REGISTER_HWACCEL (H264_VAAPI, h264_vaapi);
    REGISTER_HWACCEL (H264_VDA, h264_vda);
    REGISTER_HWACCEL (MPEG1_VDPAU, mpeg1_vdpau);
    REGISTER_HWACCEL (MPEG2_DXVA2, mpeg2_dxva2);
    REGISTER_HWACCEL (MPEG2_VAAPI, mpeg2_vaapi);
    REGISTER_HWACCEL (MPEG2_VDPAU, mpeg2_vdpau);
    REGISTER_HWACCEL (MPEG4_VAAPI, mpeg4_vaapi);
    REGISTER_HWACCEL (VC1_DXVA2, vc1_dxva2);
    REGISTER_HWACCEL (VC1_VAAPI, vc1_vaapi);
    REGISTER_HWACCEL (WMV3_DXVA2, wmv3_dxva2);
    REGISTER_HWACCEL (WMV3_VAAPI, wmv3_vaapi);

    /* video codecs */
    REGISTER_ENCODER (A64MULTI, a64multi);
    REGISTER_ENCODER (A64MULTI5, a64multi5);
    REGISTER_DECODER (AASC, aasc);
    REGISTER_ENCDEC  (AMV, amv);
    REGISTER_DECODER (ANM, anm);
    REGISTER_DECODER (ANSI, ansi);
    REGISTER_ENCDEC  (ASV1, asv1);
    REGISTER_ENCDEC  (ASV2, asv2);
    REGISTER_DECODER (AURA, aura);
    REGISTER_DECODER (AURA2, aura2);
    REGISTER_ENCDEC  (AVRP, avrp);
    REGISTER_DECODER (AVS, avs);
    REGISTER_ENCDEC  (AYUV, ayuv);
    REGISTER_DECODER (BETHSOFTVID, bethsoftvid);
    REGISTER_DECODER (BFI, bfi);
    REGISTER_DECODER (BINK, bink);
    REGISTER_ENCDEC  (BMP, bmp);
    REGISTER_DECODER (BMV_VIDEO, bmv_video);
    REGISTER_DECODER (C93, c93);
    REGISTER_DECODER (CAVS, cavs);
    REGISTER_DECODER (CDGRAPHICS, cdgraphics);
    REGISTER_DECODER (CDXL, cdxl);
    REGISTER_DECODER (CINEPAK, cinepak);
    REGISTER_ENCDEC  (CLJR, cljr);
    REGISTER_DECODER (CSCD, cscd);
    REGISTER_DECODER (CYUV, cyuv);
    REGISTER_DECODER (DFA, dfa);
    REGISTER_DECODER (DIRAC, dirac);
    REGISTER_ENCDEC  (DNXHD, dnxhd);
    REGISTER_ENCDEC  (DPX, dpx);
    REGISTER_DECODER (DSICINVIDEO, dsicinvideo);
    REGISTER_ENCDEC  (DVVIDEO, dvvideo);
    REGISTER_DECODER (DXA, dxa);
    REGISTER_DECODER (DXTORY, dxtory);
    REGISTER_DECODER (EACMV, eacmv);
    REGISTER_DECODER (EAMAD, eamad);
    REGISTER_DECODER (EATGQ, eatgq);
    REGISTER_DECODER (EATGV, eatgv);
    REGISTER_DECODER (EATQI, eatqi);
    REGISTER_DECODER (EIGHTBPS, eightbps);
    REGISTER_DECODER (EIGHTSVX_EXP, eightsvx_exp);
    REGISTER_DECODER (EIGHTSVX_FIB, eightsvx_fib);
    REGISTER_DECODER (ESCAPE124, escape124);
    REGISTER_DECODER (ESCAPE130, escape130);
    REGISTER_ENCDEC  (FFV1, ffv1);
    REGISTER_ENCDEC  (FFVHUFF, ffvhuff);
    REGISTER_ENCDEC  (FLASHSV, flashsv);
    REGISTER_ENCDEC  (FLASHSV2, flashsv2);
    REGISTER_DECODER (FLIC, flic);
    REGISTER_ENCDEC  (FLV, flv);
    REGISTER_DECODER (FOURXM, fourxm);
    REGISTER_DECODER (FRAPS, fraps);
    REGISTER_DECODER (FRWU, frwu);
    REGISTER_ENCDEC  (GIF, gif);
    REGISTER_ENCDEC  (H261, h261);
    REGISTER_ENCDEC  (H263, h263);
    REGISTER_DECODER (H263I, h263i);
    REGISTER_ENCODER (H263P, h263p);
    REGISTER_DECODER (H264, h264);
    REGISTER_DECODER (H264_CRYSTALHD, h264_crystalhd);
    REGISTER_DECODER (H264_VDPAU, h264_vdpau);
    REGISTER_ENCDEC  (HUFFYUV, huffyuv);
    REGISTER_DECODER (IDCIN, idcin);
    REGISTER_DECODER (IFF_BYTERUN1, iff_byterun1);
    REGISTER_DECODER (IFF_ILBM, iff_ilbm);
    REGISTER_DECODER (INDEO2, indeo2);
    REGISTER_DECODER (INDEO3, indeo3);
    REGISTER_DECODER (INDEO4, indeo4);
    REGISTER_DECODER (INDEO5, indeo5);
    REGISTER_DECODER (INTERPLAY_VIDEO, interplay_video);
    REGISTER_ENCDEC  (JPEG2000, jpeg2000);
    REGISTER_ENCDEC  (JPEGLS, jpegls);
    REGISTER_DECODER (JV, jv);
    REGISTER_DECODER (KGV1, kgv1);
    REGISTER_DECODER (KMVC, kmvc);
    REGISTER_DECODER (LAGARITH, lagarith);
    REGISTER_ENCODER (LJPEG, ljpeg);
    REGISTER_DECODER (LOCO, loco);
    REGISTER_DECODER (MDEC, mdec);
    REGISTER_DECODER (MIMIC, mimic);
    REGISTER_ENCDEC  (MJPEG, mjpeg);
    REGISTER_DECODER (MJPEGB, mjpegb);
    REGISTER_DECODER (MMVIDEO, mmvideo);
    REGISTER_DECODER (MOTIONPIXELS, motionpixels);
    REGISTER_DECODER (MPEG_XVMC, mpeg_xvmc);
    REGISTER_ENCDEC  (MPEG1VIDEO, mpeg1video);
    REGISTER_ENCDEC  (MPEG2VIDEO, mpeg2video);
    REGISTER_ENCDEC  (MPEG4, mpeg4);
    REGISTER_DECODER (MPEG4_CRYSTALHD, mpeg4_crystalhd);
    REGISTER_DECODER (MPEG4_VDPAU, mpeg4_vdpau);
    REGISTER_DECODER (MPEGVIDEO, mpegvideo);
    REGISTER_DECODER (MPEG_VDPAU, mpeg_vdpau);
    REGISTER_DECODER (MPEG1_VDPAU, mpeg1_vdpau);
    REGISTER_DECODER (MPEG2_CRYSTALHD, mpeg2_crystalhd);
    REGISTER_DECODER (MSMPEG4_CRYSTALHD, msmpeg4_crystalhd);
    REGISTER_DECODER (MSMPEG4V1, msmpeg4v1);
    REGISTER_ENCDEC  (MSMPEG4V2, msmpeg4v2);
    REGISTER_ENCDEC  (MSMPEG4V3, msmpeg4v3);
    REGISTER_DECODER (MSRLE, msrle);
    REGISTER_ENCDEC  (MSVIDEO1, msvideo1);
    REGISTER_DECODER (MSZH, mszh);
    REGISTER_DECODER (MXPEG, mxpeg);
    REGISTER_DECODER (NUV, nuv);
    REGISTER_ENCDEC  (PAM, pam);
    REGISTER_ENCDEC  (PBM, pbm);
    REGISTER_ENCDEC  (PCX, pcx);
    REGISTER_ENCDEC  (PGM, pgm);
    REGISTER_ENCDEC  (PGMYUV, pgmyuv);
    REGISTER_DECODER (PICTOR, pictor);
    REGISTER_ENCDEC  (PNG, png);
    REGISTER_ENCDEC  (PPM, ppm);
    REGISTER_ENCDEC  (PRORES, prores);
    REGISTER_ENCODER (PRORES_ANATOLIY, prores_anatoliy);
    REGISTER_ENCODER (PRORES_KOSTYA, prores_kostya);
    REGISTER_DECODER (PRORES_LGPL, prores_lgpl);
    REGISTER_DECODER (PTX, ptx);
    REGISTER_DECODER (QDRAW, qdraw);
    REGISTER_DECODER (QPEG, qpeg);
    REGISTER_ENCDEC  (QTRLE, qtrle);
    REGISTER_ENCDEC  (R10K,  r10k);
    REGISTER_ENCDEC  (R210,  r210);
    REGISTER_ENCDEC  (RAWVIDEO, rawvideo);
    REGISTER_DECODER (RL2, rl2);
    REGISTER_ENCDEC  (ROQ, roq);
    REGISTER_DECODER (RPZA, rpza);
    REGISTER_ENCDEC  (RV10, rv10);
    REGISTER_ENCDEC  (RV20, rv20);
    REGISTER_DECODER (RV30, rv30);
    REGISTER_DECODER (RV40, rv40);
    REGISTER_DECODER (S302M, s302m);
    REGISTER_ENCDEC  (SGI, sgi);
    REGISTER_DECODER (SMACKER, smacker);
    REGISTER_DECODER (SMC, smc);
    REGISTER_ENCDEC  (SNOW, snow);
    REGISTER_DECODER (SP5X, sp5x);
    REGISTER_ENCDEC  (SUNRAST, sunrast);
    REGISTER_ENCDEC  (SVQ1, svq1);
    REGISTER_DECODER (SVQ3, svq3);
    REGISTER_ENCDEC  (TARGA, targa);
    REGISTER_DECODER (THEORA, theora);
    REGISTER_DECODER (THP, thp);
    REGISTER_DECODER (TIERTEXSEQVIDEO, tiertexseqvideo);
    REGISTER_ENCDEC  (TIFF, tiff);
    REGISTER_DECODER (TMV, tmv);
    REGISTER_DECODER (TRUEMOTION1, truemotion1);
    REGISTER_DECODER (TRUEMOTION2, truemotion2);
    REGISTER_DECODER (TSCC, tscc);
    REGISTER_DECODER (TXD, txd);
    REGISTER_DECODER (ULTI, ulti);
    REGISTER_DECODER (UTVIDEO, utvideo);
    REGISTER_ENCDEC  (V210,  v210);
    REGISTER_DECODER (V210X, v210x);
    REGISTER_ENCDEC  (V308, v308);
    REGISTER_ENCDEC  (V408, v408);
    REGISTER_ENCDEC  (V410, v410);
    REGISTER_DECODER (VB, vb);
    REGISTER_DECODER (VBLE, vble);
    REGISTER_DECODER (VC1, vc1);
    REGISTER_DECODER (VC1_CRYSTALHD, vc1_crystalhd);
    REGISTER_DECODER (VC1_VDPAU, vc1_vdpau);
    REGISTER_DECODER (VC1IMAGE, vc1image);
    REGISTER_DECODER (VCR1, vcr1);
    REGISTER_DECODER (VMDVIDEO, vmdvideo);
    REGISTER_DECODER (VMNC, vmnc);
    REGISTER_DECODER (VP3, vp3);
    REGISTER_DECODER (VP5, vp5);
    REGISTER_DECODER (VP6, vp6);
    REGISTER_DECODER (VP6A, vp6a);
    REGISTER_DECODER (VP6F, vp6f);
    REGISTER_DECODER (VP8, vp8);
    REGISTER_DECODER (VQA, vqa);
    REGISTER_ENCDEC  (WMV1, wmv1);
    REGISTER_ENCDEC  (WMV2, wmv2);
    REGISTER_DECODER (WMV3, wmv3);
    REGISTER_DECODER (WMV3_CRYSTALHD, wmv3_crystalhd);
    REGISTER_DECODER (WMV3_VDPAU, wmv3_vdpau);
    REGISTER_DECODER (WMV3IMAGE, wmv3image);
    REGISTER_DECODER (WNV1, wnv1);
    REGISTER_DECODER (XAN_WC3, xan_wc3);
    REGISTER_DECODER (XAN_WC4, xan_wc4);
    REGISTER_DECODER (XL, xl);
    REGISTER_ENCDEC  (XWD, xwd);
    REGISTER_ENCDEC  (Y41P, y41p);
    REGISTER_DECODER (YOP, yop);
    REGISTER_ENCDEC  (YUV4, yuv4);
    REGISTER_ENCDEC  (ZLIB, zlib);
    REGISTER_ENCDEC  (ZMBV, zmbv);

    /* audio codecs */
    REGISTER_ENCDEC  (AAC, aac);
    REGISTER_DECODER (AAC_LATM, aac_latm);
    REGISTER_ENCDEC  (AC3, ac3);
    REGISTER_ENCODER (AC3_FIXED, ac3_fixed);
    REGISTER_ENCDEC  (ALAC, alac);
    REGISTER_DECODER (ALS, als);
    REGISTER_DECODER (AMRNB, amrnb);
    REGISTER_DECODER (AMRWB, amrwb);
    REGISTER_DECODER (APE, ape);
    REGISTER_DECODER (ATRAC1, atrac1);
    REGISTER_DECODER (ATRAC3, atrac3);
    REGISTER_DECODER (BINKAUDIO_DCT, binkaudio_dct);
    REGISTER_DECODER (BINKAUDIO_RDFT, binkaudio_rdft);
    REGISTER_DECODER (BMV_AUDIO, bmv_audio);
    REGISTER_DECODER (COOK, cook);
    REGISTER_ENCDEC  (DCA, dca);
    REGISTER_DECODER (DSICINAUDIO, dsicinaudio);
    REGISTER_ENCDEC  (EAC3, eac3);
    REGISTER_DECODER (FFWAVESYNTH, ffwavesynth);
    REGISTER_ENCDEC  (FLAC, flac);
    REGISTER_ENCDEC  (G723_1, g723_1);
    REGISTER_DECODER (G729, g729);
    REGISTER_DECODER (GSM, gsm);
    REGISTER_DECODER (GSM_MS, gsm_ms);
    REGISTER_DECODER (IMC, imc);
    REGISTER_DECODER (MACE3, mace3);
    REGISTER_DECODER (MACE6, mace6);
    REGISTER_DECODER (MLP, mlp);
    REGISTER_DECODER (MP1, mp1);
    REGISTER_DECODER (MP1FLOAT, mp1float);
    REGISTER_ENCDEC  (MP2, mp2);
    REGISTER_DECODER (MP2FLOAT, mp2float);
    REGISTER_DECODER (MP3, mp3);
    REGISTER_DECODER (MP3FLOAT, mp3float);
    REGISTER_DECODER (MP3ADU, mp3adu);
    REGISTER_DECODER (MP3ADUFLOAT, mp3adufloat);
    REGISTER_DECODER (MP3ON4, mp3on4);
    REGISTER_DECODER (MP3ON4FLOAT, mp3on4float);
    REGISTER_DECODER (MPC7, mpc7);
    REGISTER_DECODER (MPC8, mpc8);
    REGISTER_ENCDEC  (NELLYMOSER, nellymoser);
    REGISTER_DECODER (QCELP, qcelp);
    REGISTER_DECODER (QDM2, qdm2);
    REGISTER_ENCDEC  (RA_144, ra_144);
    REGISTER_DECODER (RA_288, ra_288);
    REGISTER_DECODER (SHORTEN, shorten);
    REGISTER_DECODER (SIPR, sipr);
    REGISTER_DECODER (SMACKAUD, smackaud);
    REGISTER_ENCDEC  (SONIC, sonic);
    REGISTER_ENCODER (SONIC_LS, sonic_ls);
    REGISTER_DECODER (TRUEHD, truehd);
    REGISTER_DECODER (TRUESPEECH, truespeech);
    REGISTER_DECODER (TTA, tta);
    REGISTER_DECODER (TWINVQ, twinvq);
    REGISTER_DECODER (VMDAUDIO, vmdaudio);
    REGISTER_ENCDEC  (VORBIS, vorbis);
    REGISTER_DECODER (WAVPACK, wavpack);
    REGISTER_DECODER (WMALOSSLESS, wmalossless);
    REGISTER_DECODER (WMAPRO, wmapro);
    REGISTER_ENCDEC  (WMAV1, wmav1);
    REGISTER_ENCDEC  (WMAV2, wmav2);
    REGISTER_DECODER (WMAVOICE, wmavoice);
    REGISTER_DECODER (WS_SND1, ws_snd1);

    /* PCM codecs */
    REGISTER_ENCDEC  (PCM_ALAW, pcm_alaw);
    REGISTER_DECODER (PCM_BLURAY, pcm_bluray);
    REGISTER_DECODER (PCM_DVD, pcm_dvd);
    REGISTER_ENCDEC  (PCM_F32BE, pcm_f32be);
    REGISTER_ENCDEC  (PCM_F32LE, pcm_f32le);
    REGISTER_ENCDEC  (PCM_F64BE, pcm_f64be);
    REGISTER_ENCDEC  (PCM_F64LE, pcm_f64le);
    REGISTER_DECODER (PCM_LXF, pcm_lxf);
    REGISTER_ENCDEC  (PCM_MULAW, pcm_mulaw);
    REGISTER_ENCDEC  (PCM_S8, pcm_s8);
    REGISTER_DECODER (PCM_S8_PLANAR, pcm_s8_planar);
    REGISTER_ENCDEC  (PCM_S16BE, pcm_s16be);
    REGISTER_ENCDEC  (PCM_S16LE, pcm_s16le);
    REGISTER_DECODER (PCM_S16LE_PLANAR, pcm_s16le_planar);
    REGISTER_ENCDEC  (PCM_S24BE, pcm_s24be);
    REGISTER_ENCDEC  (PCM_S24DAUD, pcm_s24daud);
    REGISTER_ENCDEC  (PCM_S24LE, pcm_s24le);
    REGISTER_ENCDEC  (PCM_S32BE, pcm_s32be);
    REGISTER_ENCDEC  (PCM_S32LE, pcm_s32le);
    REGISTER_ENCDEC  (PCM_U8, pcm_u8);
    REGISTER_ENCDEC  (PCM_U16BE, pcm_u16be);
    REGISTER_ENCDEC  (PCM_U16LE, pcm_u16le);
    REGISTER_ENCDEC  (PCM_U24BE, pcm_u24be);
    REGISTER_ENCDEC  (PCM_U24LE, pcm_u24le);
    REGISTER_ENCDEC  (PCM_U32BE, pcm_u32be);
    REGISTER_ENCDEC  (PCM_U32LE, pcm_u32le);
    REGISTER_DECODER (PCM_ZORK , pcm_zork);

    /* DPCM codecs */
    REGISTER_DECODER (INTERPLAY_DPCM, interplay_dpcm);
    REGISTER_ENCDEC  (ROQ_DPCM, roq_dpcm);
    REGISTER_DECODER (SOL_DPCM, sol_dpcm);
    REGISTER_DECODER (XAN_DPCM, xan_dpcm);

    /* ADPCM codecs */
    REGISTER_DECODER (ADPCM_4XM, adpcm_4xm);
    REGISTER_ENCDEC  (ADPCM_ADX, adpcm_adx);
    REGISTER_DECODER (ADPCM_CT, adpcm_ct);
    REGISTER_DECODER (ADPCM_EA, adpcm_ea);
    REGISTER_DECODER (ADPCM_EA_MAXIS_XA, adpcm_ea_maxis_xa);
    REGISTER_DECODER (ADPCM_EA_R1, adpcm_ea_r1);
    REGISTER_DECODER (ADPCM_EA_R2, adpcm_ea_r2);
    REGISTER_DECODER (ADPCM_EA_R3, adpcm_ea_r3);
    REGISTER_DECODER (ADPCM_EA_XAS, adpcm_ea_xas);
    REGISTER_ENCDEC  (ADPCM_G722, adpcm_g722);
    REGISTER_ENCDEC  (ADPCM_G726, adpcm_g726);
    REGISTER_DECODER (ADPCM_IMA_AMV, adpcm_ima_amv);
    REGISTER_DECODER (ADPCM_IMA_APC, adpcm_ima_apc);
    REGISTER_DECODER (ADPCM_IMA_DK3, adpcm_ima_dk3);
    REGISTER_DECODER (ADPCM_IMA_DK4, adpcm_ima_dk4);
    REGISTER_DECODER (ADPCM_IMA_EA_EACS, adpcm_ima_ea_eacs);
    REGISTER_DECODER (ADPCM_IMA_EA_SEAD, adpcm_ima_ea_sead);
    REGISTER_DECODER (ADPCM_IMA_ISS, adpcm_ima_iss);
    REGISTER_ENCDEC  (ADPCM_IMA_QT, adpcm_ima_qt);
    REGISTER_DECODER (ADPCM_IMA_SMJPEG, adpcm_ima_smjpeg);
    REGISTER_ENCDEC  (ADPCM_IMA_WAV, adpcm_ima_wav);
    REGISTER_DECODER (ADPCM_IMA_WS, adpcm_ima_ws);
    REGISTER_ENCDEC  (ADPCM_MS, adpcm_ms);
    REGISTER_DECODER (ADPCM_SBPRO_2, adpcm_sbpro_2);
    REGISTER_DECODER (ADPCM_SBPRO_3, adpcm_sbpro_3);
    REGISTER_DECODER (ADPCM_SBPRO_4, adpcm_sbpro_4);
    REGISTER_ENCDEC  (ADPCM_SWF, adpcm_swf);
    REGISTER_DECODER (ADPCM_THP, adpcm_thp);
    REGISTER_DECODER (ADPCM_XA, adpcm_xa);
    REGISTER_ENCDEC  (ADPCM_YAMAHA, adpcm_yamaha);

    /* subtitles */
    REGISTER_ENCDEC  (ASS, ass);
    REGISTER_ENCDEC  (DVBSUB, dvbsub);
    REGISTER_ENCDEC  (DVDSUB, dvdsub);
    REGISTER_DECODER (PGSSUB, pgssub);
    REGISTER_ENCDEC  (SRT, srt);
    REGISTER_ENCDEC  (XSUB, xsub);

    /* external libraries */
<<<<<<< HEAD
    REGISTER_ENCODER (LIBAACPLUS, libaacplus);
    REGISTER_DECODER (LIBCELT, libcelt);
    REGISTER_ENCDEC  (LIBDIRAC, libdirac);
=======
    REGISTER_DECODER (LIBDIRAC, libdirac);
>>>>>>> 31632e73
    REGISTER_ENCODER (LIBFAAC, libfaac);
    REGISTER_ENCDEC  (LIBGSM, libgsm);
    REGISTER_ENCDEC  (LIBGSM_MS, libgsm_ms);
    REGISTER_ENCODER (LIBMP3LAME, libmp3lame);
    REGISTER_ENCDEC  (LIBOPENCORE_AMRNB, libopencore_amrnb);
    REGISTER_DECODER (LIBOPENCORE_AMRWB, libopencore_amrwb);
    REGISTER_ENCDEC  (LIBOPENJPEG, libopenjpeg);
    REGISTER_ENCDEC  (LIBSCHROEDINGER, libschroedinger);
    REGISTER_ENCDEC  (LIBSPEEX, libspeex);
    REGISTER_DECODER (LIBSTAGEFRIGHT_H264, libstagefright_h264);
    REGISTER_ENCODER (LIBTHEORA, libtheora);
    REGISTER_DECODER (LIBUTVIDEO, libutvideo);
    REGISTER_ENCODER (LIBVO_AACENC, libvo_aacenc);
    REGISTER_ENCODER (LIBVO_AMRWBENC, libvo_amrwbenc);
    REGISTER_ENCODER (LIBVORBIS, libvorbis);
    REGISTER_ENCDEC  (LIBVPX, libvpx);
    REGISTER_ENCODER (LIBX264, libx264);
    REGISTER_ENCODER (LIBX264RGB, libx264rgb);
    REGISTER_ENCODER (LIBXAVS, libxavs);
    REGISTER_ENCODER (LIBXVID, libxvid);

    /* text */
    REGISTER_DECODER (BINTEXT, bintext);
    REGISTER_DECODER (XBIN, xbin);
    REGISTER_DECODER (IDF, idf);

    /* parsers */
    REGISTER_PARSER  (AAC, aac);
    REGISTER_PARSER  (AAC_LATM, aac_latm);
    REGISTER_PARSER  (AC3, ac3);
    REGISTER_PARSER  (ADX, adx);
    REGISTER_PARSER  (CAVSVIDEO, cavsvideo);
    REGISTER_PARSER  (DCA, dca);
    REGISTER_PARSER  (DIRAC, dirac);
    REGISTER_PARSER  (DNXHD, dnxhd);
    REGISTER_PARSER  (DVBSUB, dvbsub);
    REGISTER_PARSER  (DVDSUB, dvdsub);
    REGISTER_PARSER  (FLAC, flac);
    REGISTER_PARSER  (GSM, gsm);
    REGISTER_PARSER  (H261, h261);
    REGISTER_PARSER  (H263, h263);
    REGISTER_PARSER  (H264, h264);
    REGISTER_PARSER  (MJPEG, mjpeg);
    REGISTER_PARSER  (MLP, mlp);
    REGISTER_PARSER  (MPEG4VIDEO, mpeg4video);
    REGISTER_PARSER  (MPEGAUDIO, mpegaudio);
    REGISTER_PARSER  (MPEGVIDEO, mpegvideo);
    REGISTER_PARSER  (PNM, pnm);
    REGISTER_PARSER  (RV30, rv30);
    REGISTER_PARSER  (RV40, rv40);
    REGISTER_PARSER  (VC1, vc1);
    REGISTER_PARSER  (VP3, vp3);
    REGISTER_PARSER  (VP8, vp8);

    /* bitstream filters */
    REGISTER_BSF     (AAC_ADTSTOASC, aac_adtstoasc);
    REGISTER_BSF     (CHOMP, chomp);
    REGISTER_BSF     (DUMP_EXTRADATA, dump_extradata);
    REGISTER_BSF     (H264_MP4TOANNEXB, h264_mp4toannexb);
    REGISTER_BSF     (IMX_DUMP_HEADER, imx_dump_header);
    REGISTER_BSF     (MJPEG2JPEG, mjpeg2jpeg);
    REGISTER_BSF     (MJPEGA_DUMP_HEADER, mjpega_dump_header);
    REGISTER_BSF     (MP3_HEADER_COMPRESS, mp3_header_compress);
    REGISTER_BSF     (MP3_HEADER_DECOMPRESS, mp3_header_decompress);
    REGISTER_BSF     (MOV2TEXTSUB, mov2textsub);
    REGISTER_BSF     (NOISE, noise);
    REGISTER_BSF     (REMOVE_EXTRADATA, remove_extradata);
    REGISTER_BSF     (TEXT2MOVSUB, text2movsub);
}<|MERGE_RESOLUTION|>--- conflicted
+++ resolved
@@ -398,13 +398,9 @@
     REGISTER_ENCDEC  (XSUB, xsub);
 
     /* external libraries */
-<<<<<<< HEAD
     REGISTER_ENCODER (LIBAACPLUS, libaacplus);
     REGISTER_DECODER (LIBCELT, libcelt);
-    REGISTER_ENCDEC  (LIBDIRAC, libdirac);
-=======
     REGISTER_DECODER (LIBDIRAC, libdirac);
->>>>>>> 31632e73
     REGISTER_ENCODER (LIBFAAC, libfaac);
     REGISTER_ENCDEC  (LIBGSM, libgsm);
     REGISTER_ENCDEC  (LIBGSM_MS, libgsm_ms);
