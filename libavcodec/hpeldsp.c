--- conflicted
+++ resolved
@@ -54,16 +54,12 @@
     hpel_funcs(avg, [3],  2);
     hpel_funcs(avg_no_rnd,, 16);
 
-<<<<<<< HEAD
-    if (ARCH_X86)        ff_hpeldsp_init_x86   (c, flags);
+    if (ARCH_X86)
+        ff_hpeldsp_init_x86(c, flags);
     if (ARCH_ARM)        ff_hpeldsp_init_arm   (c, flags);
     if (HAVE_VIS)        ff_hpeldsp_init_vis   (c, flags);
     if (ARCH_ALPHA)      ff_hpeldsp_init_alpha (c, flags);
     if (ARCH_PPC)        ff_hpeldsp_init_ppc   (c, flags);
     if (ARCH_SH4)        ff_hpeldsp_init_sh4   (c, flags);
     if (ARCH_BFIN)       ff_hpeldsp_init_bfin  (c, flags);
-=======
-    if (ARCH_X86)
-        ff_hpeldsp_init_x86(c, flags);
->>>>>>> 8db00081
 }