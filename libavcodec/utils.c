--- conflicted
+++ resolved
@@ -195,14 +195,7 @@
 {
     AVCodec **p;
     avcodec_init();
-<<<<<<< HEAD
     p = last_avcodec;
-=======
-    p = &first_avcodec;
-    while (*p)
-        p = &(*p)->next;
-    *p          = codec;
->>>>>>> 4b1f5e50
     codec->next = NULL;
 
     while(*p || avpriv_atomic_ptr_cas((void * volatile *)p, NULL, codec))
