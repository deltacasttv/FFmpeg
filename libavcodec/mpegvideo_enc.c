/*
 * The simplest mpeg encoder (well, it was the simplest!)
 * Copyright (c) 2000,2001 Fabrice Bellard
 * Copyright (c) 2002-2004 Michael Niedermayer <michaelni@gmx.at>
 *
 * 4MV & hq & B-frame encoding stuff by Michael Niedermayer <michaelni@gmx.at>
 *
 * This file is part of FFmpeg.
 *
 * FFmpeg is free software; you can redistribute it and/or
 * modify it under the terms of the GNU Lesser General Public
 * License as published by the Free Software Foundation; either
 * version 2.1 of the License, or (at your option) any later version.
 *
 * FFmpeg is distributed in the hope that it will be useful,
 * but WITHOUT ANY WARRANTY; without even the implied warranty of
 * MERCHANTABILITY or FITNESS FOR A PARTICULAR PURPOSE.  See the GNU
 * Lesser General Public License for more details.
 *
 * You should have received a copy of the GNU Lesser General Public
 * License along with FFmpeg; if not, write to the Free Software
 * Foundation, Inc., 51 Franklin Street, Fifth Floor, Boston, MA 02110-1301 USA
 */

/*
 * non linear quantizers with large QPs and VBV with restrictive qmin fixes sponsored by NOA GmbH
 */

/**
 * @file
 * The simplest mpeg encoder (well, it was the simplest!).
 */

#include <stdint.h>

#include "libavutil/internal.h"
#include "libavutil/intmath.h"
#include "libavutil/mathematics.h"
#include "libavutil/pixdesc.h"
#include "libavutil/opt.h"
#include "libavutil/timer.h"
#include "avcodec.h"
#include "dct.h"
#include "idctdsp.h"
#include "mpeg12.h"
#include "mpegvideo.h"
#include "mpegvideodata.h"
#include "h261.h"
#include "h263.h"
#include "h263data.h"
#include "mjpegenc_common.h"
#include "mathops.h"
#include "mpegutils.h"
#include "mjpegenc.h"
#include "msmpeg4.h"
#include "pixblockdsp.h"
#include "qpeldsp.h"
#include "faandct.h"
#include "thread.h"
#include "aandcttab.h"
#include "flv.h"
#include "mpeg4video.h"
#include "internal.h"
#include "bytestream.h"
#include "wmv2.h"
#include "rv10.h"
#include "libxvid.h"
#include <limits.h>
#include "sp5x.h"

#define QUANT_BIAS_SHIFT 8

#define QMAT_SHIFT_MMX 16
#define QMAT_SHIFT 21

static int encode_picture(MpegEncContext *s, int picture_number);
static int dct_quantize_refine(MpegEncContext *s, int16_t *block, int16_t *weight, int16_t *orig, int n, int qscale);
static int sse_mb(MpegEncContext *s);
static void denoise_dct_c(MpegEncContext *s, int16_t *block);
static int dct_quantize_trellis_c(MpegEncContext *s, int16_t *block, int n, int qscale, int *overflow);

static uint8_t default_mv_penalty[MAX_FCODE + 1][MAX_DMV * 2 + 1];
static uint8_t default_fcode_tab[MAX_MV * 2 + 1];

const AVOption ff_mpv_generic_options[] = {
    FF_MPV_COMMON_OPTS
    { NULL },
};

void ff_convert_matrix(MpegEncContext *s, int (*qmat)[64],
                       uint16_t (*qmat16)[2][64],
                       const uint16_t *quant_matrix,
                       int bias, int qmin, int qmax, int intra)
{
    FDCTDSPContext *fdsp = &s->fdsp;
    int qscale;
    int shift = 0;

    for (qscale = qmin; qscale <= qmax; qscale++) {
        int i;
        int qscale2;

        if (s->q_scale_type) qscale2 = ff_mpeg2_non_linear_qscale[qscale];
        else                 qscale2 = qscale << 1;

        if (fdsp->fdct == ff_jpeg_fdct_islow_8  ||
#if CONFIG_FAANDCT
            fdsp->fdct == ff_faandct            ||
#endif /* CONFIG_FAANDCT */
            fdsp->fdct == ff_jpeg_fdct_islow_10) {
            for (i = 0; i < 64; i++) {
                const int j = s->idsp.idct_permutation[i];
                int64_t den = (int64_t) qscale2 * quant_matrix[j];
                /* 16 <= qscale * quant_matrix[i] <= 7905
                 * Assume x = ff_aanscales[i] * qscale * quant_matrix[i]
                 *             19952 <=              x  <= 249205026
                 * (1 << 36) / 19952 >= (1 << 36) / (x) >= (1 << 36) / 249205026
                 *           3444240 >= (1 << 36) / (x) >= 275 */

                qmat[qscale][i] = (int)((UINT64_C(2) << QMAT_SHIFT) / den);
            }
        } else if (fdsp->fdct == ff_fdct_ifast) {
            for (i = 0; i < 64; i++) {
                const int j = s->idsp.idct_permutation[i];
                int64_t den = ff_aanscales[i] * (int64_t) qscale2 * quant_matrix[j];
                /* 16 <= qscale * quant_matrix[i] <= 7905
                 * Assume x = ff_aanscales[i] * qscale * quant_matrix[i]
                 *             19952 <=              x  <= 249205026
                 * (1 << 36) / 19952 >= (1 << 36) / (x) >= (1 << 36) / 249205026
                 *           3444240 >= (1 << 36) / (x) >= 275 */

                qmat[qscale][i] = (int)((UINT64_C(2) << (QMAT_SHIFT + 14)) / den);
            }
        } else {
            for (i = 0; i < 64; i++) {
                const int j = s->idsp.idct_permutation[i];
                int64_t den = (int64_t) qscale2 * quant_matrix[j];
                /* We can safely suppose that 16 <= quant_matrix[i] <= 255
                 * Assume x = qscale * quant_matrix[i]
                 * So             16 <=              x  <= 7905
                 * so (1 << 19) / 16 >= (1 << 19) / (x) >= (1 << 19) / 7905
                 * so          32768 >= (1 << 19) / (x) >= 67 */
                qmat[qscale][i] = (int)((UINT64_C(2) << QMAT_SHIFT) / den);
                //qmat  [qscale][i] = (1 << QMAT_SHIFT_MMX) /
                //                    (qscale * quant_matrix[i]);
                qmat16[qscale][0][i] = (2 << QMAT_SHIFT_MMX) / den;

                if (qmat16[qscale][0][i] == 0 ||
                    qmat16[qscale][0][i] == 128 * 256)
                    qmat16[qscale][0][i] = 128 * 256 - 1;
                qmat16[qscale][1][i] =
                    ROUNDED_DIV(bias * (1<<(16 - QUANT_BIAS_SHIFT)),
                                qmat16[qscale][0][i]);
            }
        }

        for (i = intra; i < 64; i++) {
            int64_t max = 8191;
            if (fdsp->fdct == ff_fdct_ifast) {
                max = (8191LL * ff_aanscales[i]) >> 14;
            }
            while (((max * qmat[qscale][i]) >> shift) > INT_MAX) {
                shift++;
            }
        }
    }
    if (shift) {
        av_log(NULL, AV_LOG_INFO,
               "Warning, QMAT_SHIFT is larger than %d, overflows possible\n",
               QMAT_SHIFT - shift);
    }
}

static inline void update_qscale(MpegEncContext *s)
{
    if (s->q_scale_type == 1 && 0) {
        int i;
        int bestdiff=INT_MAX;
        int best = 1;

        for (i = 0 ; i<FF_ARRAY_ELEMS(ff_mpeg2_non_linear_qscale); i++) {
            int diff = FFABS((ff_mpeg2_non_linear_qscale[i]<<(FF_LAMBDA_SHIFT + 6)) - (int)s->lambda * 139);
            if (ff_mpeg2_non_linear_qscale[i] < s->avctx->qmin ||
                (ff_mpeg2_non_linear_qscale[i] > s->avctx->qmax && !s->vbv_ignore_qmax))
                continue;
            if (diff < bestdiff) {
                bestdiff = diff;
                best = i;
            }
        }
        s->qscale = best;
    } else {
        s->qscale = (s->lambda * 139 + FF_LAMBDA_SCALE * 64) >>
                    (FF_LAMBDA_SHIFT + 7);
        s->qscale = av_clip(s->qscale, s->avctx->qmin, s->vbv_ignore_qmax ? 31 : s->avctx->qmax);
    }

    s->lambda2 = (s->lambda * s->lambda + FF_LAMBDA_SCALE / 2) >>
                 FF_LAMBDA_SHIFT;
}

void ff_write_quant_matrix(PutBitContext *pb, uint16_t *matrix)
{
    int i;

    if (matrix) {
        put_bits(pb, 1, 1);
        for (i = 0; i < 64; i++) {
            put_bits(pb, 8, matrix[ff_zigzag_direct[i]]);
        }
    } else
        put_bits(pb, 1, 0);
}

/**
 * init s->current_picture.qscale_table from s->lambda_table
 */
void ff_init_qscale_tab(MpegEncContext *s)
{
    int8_t * const qscale_table = s->current_picture.qscale_table;
    int i;

    for (i = 0; i < s->mb_num; i++) {
        unsigned int lam = s->lambda_table[s->mb_index2xy[i]];
        int qp = (lam * 139 + FF_LAMBDA_SCALE * 64) >> (FF_LAMBDA_SHIFT + 7);
        qscale_table[s->mb_index2xy[i]] = av_clip(qp, s->avctx->qmin,
                                                  s->avctx->qmax);
    }
}

static void update_duplicate_context_after_me(MpegEncContext *dst,
                                              MpegEncContext *src)
{
#define COPY(a) dst->a= src->a
    COPY(pict_type);
    COPY(current_picture);
    COPY(f_code);
    COPY(b_code);
    COPY(qscale);
    COPY(lambda);
    COPY(lambda2);
    COPY(picture_in_gop_number);
    COPY(gop_picture_number);
    COPY(frame_pred_frame_dct); // FIXME don't set in encode_header
    COPY(progressive_frame);    // FIXME don't set in encode_header
    COPY(partitioned_frame);    // FIXME don't set in encode_header
#undef COPY
}

/**
 * Set the given MpegEncContext to defaults for encoding.
 * the changed fields will not depend upon the prior state of the MpegEncContext.
 */
static void mpv_encode_defaults(MpegEncContext *s)
{
    int i;
    ff_mpv_common_defaults(s);

    for (i = -16; i < 16; i++) {
        default_fcode_tab[i + MAX_MV] = 1;
    }
    s->me.mv_penalty = default_mv_penalty;
    s->fcode_tab     = default_fcode_tab;

    s->input_picture_number  = 0;
    s->picture_in_gop_number = 0;
}

av_cold int ff_dct_encode_init(MpegEncContext *s)
{
    if (ARCH_X86)
        ff_dct_encode_init_x86(s);

    if (CONFIG_H263_ENCODER)
        ff_h263dsp_init(&s->h263dsp);
    if (!s->dct_quantize)
        s->dct_quantize = ff_dct_quantize_c;
    if (!s->denoise_dct)
        s->denoise_dct  = denoise_dct_c;
    s->fast_dct_quantize = s->dct_quantize;
    if (s->avctx->trellis)
        s->dct_quantize  = dct_quantize_trellis_c;

    return 0;
}

/* init video encoder */
av_cold int ff_mpv_encode_init(AVCodecContext *avctx)
{
    MpegEncContext *s = avctx->priv_data;
    AVCPBProperties *cpb_props;
    int i, ret, format_supported;

    mpv_encode_defaults(s);

    switch (avctx->codec_id) {
    case AV_CODEC_ID_MPEG2VIDEO:
        if (avctx->pix_fmt != AV_PIX_FMT_YUV420P &&
            avctx->pix_fmt != AV_PIX_FMT_YUV422P) {
            av_log(avctx, AV_LOG_ERROR,
                   "only YUV420 and YUV422 are supported\n");
            return -1;
        }
        break;
    case AV_CODEC_ID_MJPEG:
    case AV_CODEC_ID_AMV:
        format_supported = 0;
        /* JPEG color space */
        if (avctx->pix_fmt == AV_PIX_FMT_YUVJ420P ||
            avctx->pix_fmt == AV_PIX_FMT_YUVJ422P ||
            avctx->pix_fmt == AV_PIX_FMT_YUVJ444P ||
            (avctx->color_range == AVCOL_RANGE_JPEG &&
             (avctx->pix_fmt == AV_PIX_FMT_YUV420P ||
              avctx->pix_fmt == AV_PIX_FMT_YUV422P ||
              avctx->pix_fmt == AV_PIX_FMT_YUV444P)))
            format_supported = 1;
        /* MPEG color space */
        else if (avctx->strict_std_compliance <= FF_COMPLIANCE_UNOFFICIAL &&
                 (avctx->pix_fmt == AV_PIX_FMT_YUV420P ||
                  avctx->pix_fmt == AV_PIX_FMT_YUV422P ||
                  avctx->pix_fmt == AV_PIX_FMT_YUV444P))
            format_supported = 1;

        if (!format_supported) {
            av_log(avctx, AV_LOG_ERROR, "colorspace not supported in jpeg\n");
            return -1;
        }
        break;
    default:
        if (avctx->pix_fmt != AV_PIX_FMT_YUV420P) {
            av_log(avctx, AV_LOG_ERROR, "only YUV420 is supported\n");
            return -1;
        }
    }

    switch (avctx->pix_fmt) {
    case AV_PIX_FMT_YUVJ444P:
    case AV_PIX_FMT_YUV444P:
        s->chroma_format = CHROMA_444;
        break;
    case AV_PIX_FMT_YUVJ422P:
    case AV_PIX_FMT_YUV422P:
        s->chroma_format = CHROMA_422;
        break;
    case AV_PIX_FMT_YUVJ420P:
    case AV_PIX_FMT_YUV420P:
    default:
        s->chroma_format = CHROMA_420;
        break;
    }

    avctx->bits_per_raw_sample = av_clip(avctx->bits_per_raw_sample, 0, 8);

#if FF_API_PRIVATE_OPT
FF_DISABLE_DEPRECATION_WARNINGS
    if (avctx->rtp_payload_size)
        s->rtp_payload_size = avctx->rtp_payload_size;
    if (avctx->me_penalty_compensation)
        s->me_penalty_compensation = avctx->me_penalty_compensation;
    if (avctx->pre_me)
        s->me_pre = avctx->pre_me;
FF_ENABLE_DEPRECATION_WARNINGS
#endif

    s->bit_rate = avctx->bit_rate;
    s->width    = avctx->width;
    s->height   = avctx->height;
    if (avctx->gop_size > 600 &&
        avctx->strict_std_compliance > FF_COMPLIANCE_EXPERIMENTAL) {
        av_log(avctx, AV_LOG_WARNING,
               "keyframe interval too large!, reducing it from %d to %d\n",
               avctx->gop_size, 600);
        avctx->gop_size = 600;
    }
    s->gop_size     = avctx->gop_size;
    s->avctx        = avctx;
    if (avctx->max_b_frames > MAX_B_FRAMES) {
        av_log(avctx, AV_LOG_ERROR, "Too many B-frames requested, maximum "
               "is %d.\n", MAX_B_FRAMES);
        avctx->max_b_frames = MAX_B_FRAMES;
    }
    s->max_b_frames = avctx->max_b_frames;
    s->codec_id     = avctx->codec->id;
    s->strict_std_compliance = avctx->strict_std_compliance;
    s->quarter_sample     = (avctx->flags & AV_CODEC_FLAG_QPEL) != 0;
    s->rtp_mode           = !!s->rtp_payload_size;
    s->intra_dc_precision = avctx->intra_dc_precision;

    // workaround some differences between how applications specify dc precision
    if (s->intra_dc_precision < 0) {
        s->intra_dc_precision += 8;
    } else if (s->intra_dc_precision >= 8)
        s->intra_dc_precision -= 8;

    if (s->intra_dc_precision < 0) {
        av_log(avctx, AV_LOG_ERROR,
                "intra dc precision must be positive, note some applications use"
                " 0 and some 8 as base meaning 8bit, the value must not be smaller than that\n");
        return AVERROR(EINVAL);
    }

    if (avctx->codec_id == AV_CODEC_ID_AMV || (avctx->active_thread_type & FF_THREAD_SLICE))
        s->huffman = 0;

    if (s->intra_dc_precision > (avctx->codec_id == AV_CODEC_ID_MPEG2VIDEO ? 3 : 0)) {
        av_log(avctx, AV_LOG_ERROR, "intra dc precision too large\n");
        return AVERROR(EINVAL);
    }
    s->user_specified_pts = AV_NOPTS_VALUE;

    if (s->gop_size <= 1) {
        s->intra_only = 1;
        s->gop_size   = 12;
    } else {
        s->intra_only = 0;
    }

    /* Fixed QSCALE */
    s->fixed_qscale = !!(avctx->flags & AV_CODEC_FLAG_QSCALE);

    s->adaptive_quant = (s->avctx->lumi_masking ||
                         s->avctx->dark_masking ||
                         s->avctx->temporal_cplx_masking ||
                         s->avctx->spatial_cplx_masking  ||
                         s->avctx->p_masking      ||
                         s->border_masking ||
                         (s->mpv_flags & FF_MPV_FLAG_QP_RD)) &&
                        !s->fixed_qscale;

    s->loop_filter = !!(s->avctx->flags & AV_CODEC_FLAG_LOOP_FILTER);

    if (avctx->rc_max_rate && !avctx->rc_buffer_size) {
        switch(avctx->codec_id) {
        case AV_CODEC_ID_MPEG1VIDEO:
        case AV_CODEC_ID_MPEG2VIDEO:
            avctx->rc_buffer_size = FFMAX(avctx->rc_max_rate, 15000000) * 112LL / 15000000 * 16384;
            break;
        case AV_CODEC_ID_MPEG4:
        case AV_CODEC_ID_MSMPEG4V1:
        case AV_CODEC_ID_MSMPEG4V2:
        case AV_CODEC_ID_MSMPEG4V3:
            if       (avctx->rc_max_rate >= 15000000) {
                avctx->rc_buffer_size = 320 + (avctx->rc_max_rate - 15000000LL) * (760-320) / (38400000 - 15000000);
            } else if(avctx->rc_max_rate >=  2000000) {
                avctx->rc_buffer_size =  80 + (avctx->rc_max_rate -  2000000LL) * (320- 80) / (15000000 -  2000000);
            } else if(avctx->rc_max_rate >=   384000) {
                avctx->rc_buffer_size =  40 + (avctx->rc_max_rate -   384000LL) * ( 80- 40) / ( 2000000 -   384000);
            } else
                avctx->rc_buffer_size = 40;
            avctx->rc_buffer_size *= 16384;
            break;
        }
        if (avctx->rc_buffer_size) {
            av_log(avctx, AV_LOG_INFO, "Automatically choosing VBV buffer size of %d kbyte\n", avctx->rc_buffer_size/8192);
        }
    }

    if ((!avctx->rc_max_rate) != (!avctx->rc_buffer_size)) {
        av_log(avctx, AV_LOG_ERROR, "Either both buffer size and max rate or neither must be specified\n");
        return -1;
    }

    if (avctx->rc_min_rate && avctx->rc_max_rate != avctx->rc_min_rate) {
        av_log(avctx, AV_LOG_INFO,
               "Warning min_rate > 0 but min_rate != max_rate isn't recommended!\n");
    }

    if (avctx->rc_min_rate && avctx->rc_min_rate > avctx->bit_rate) {
        av_log(avctx, AV_LOG_ERROR, "bitrate below min bitrate\n");
        return -1;
    }

    if (avctx->rc_max_rate && avctx->rc_max_rate < avctx->bit_rate) {
        av_log(avctx, AV_LOG_ERROR, "bitrate above max bitrate\n");
        return -1;
    }

    if (avctx->rc_max_rate &&
        avctx->rc_max_rate == avctx->bit_rate &&
        avctx->rc_max_rate != avctx->rc_min_rate) {
        av_log(avctx, AV_LOG_INFO,
               "impossible bitrate constraints, this will fail\n");
    }

    if (avctx->rc_buffer_size &&
        avctx->bit_rate * (int64_t)avctx->time_base.num >
            avctx->rc_buffer_size * (int64_t)avctx->time_base.den) {
        av_log(avctx, AV_LOG_ERROR, "VBV buffer too small for bitrate\n");
        return -1;
    }

    if (!s->fixed_qscale &&
        avctx->bit_rate * av_q2d(avctx->time_base) >
            avctx->bit_rate_tolerance) {
        av_log(avctx, AV_LOG_WARNING,
               "bitrate tolerance %d too small for bitrate %"PRId64", overriding\n", avctx->bit_rate_tolerance, avctx->bit_rate);
        avctx->bit_rate_tolerance = 5 * avctx->bit_rate * av_q2d(avctx->time_base);
    }

    if (s->avctx->rc_max_rate &&
        s->avctx->rc_min_rate == s->avctx->rc_max_rate &&
        (s->codec_id == AV_CODEC_ID_MPEG1VIDEO ||
         s->codec_id == AV_CODEC_ID_MPEG2VIDEO) &&
        90000LL * (avctx->rc_buffer_size - 1) >
            s->avctx->rc_max_rate * 0xFFFFLL) {
        av_log(avctx, AV_LOG_INFO,
               "Warning vbv_delay will be set to 0xFFFF (=VBR) as the "
               "specified vbv buffer is too large for the given bitrate!\n");
    }

    if ((s->avctx->flags & AV_CODEC_FLAG_4MV) && s->codec_id != AV_CODEC_ID_MPEG4 &&
        s->codec_id != AV_CODEC_ID_H263 && s->codec_id != AV_CODEC_ID_H263P &&
        s->codec_id != AV_CODEC_ID_FLV1) {
        av_log(avctx, AV_LOG_ERROR, "4MV not supported by codec\n");
        return -1;
    }

    if (s->obmc && s->avctx->mb_decision != FF_MB_DECISION_SIMPLE) {
        av_log(avctx, AV_LOG_ERROR,
               "OBMC is only supported with simple mb decision\n");
        return -1;
    }

    if (s->quarter_sample && s->codec_id != AV_CODEC_ID_MPEG4) {
        av_log(avctx, AV_LOG_ERROR, "qpel not supported by codec\n");
        return -1;
    }

    if (s->max_b_frames                    &&
        s->codec_id != AV_CODEC_ID_MPEG4      &&
        s->codec_id != AV_CODEC_ID_MPEG1VIDEO &&
        s->codec_id != AV_CODEC_ID_MPEG2VIDEO) {
        av_log(avctx, AV_LOG_ERROR, "B-frames not supported by codec\n");
        return -1;
    }
    if (s->max_b_frames < 0) {
        av_log(avctx, AV_LOG_ERROR,
               "max b frames must be 0 or positive for mpegvideo based encoders\n");
        return -1;
    }

    if ((s->codec_id == AV_CODEC_ID_MPEG4 ||
         s->codec_id == AV_CODEC_ID_H263  ||
         s->codec_id == AV_CODEC_ID_H263P) &&
        (avctx->sample_aspect_ratio.num > 255 ||
         avctx->sample_aspect_ratio.den > 255)) {
        av_log(avctx, AV_LOG_WARNING,
               "Invalid pixel aspect ratio %i/%i, limit is 255/255 reducing\n",
               avctx->sample_aspect_ratio.num, avctx->sample_aspect_ratio.den);
        av_reduce(&avctx->sample_aspect_ratio.num, &avctx->sample_aspect_ratio.den,
                   avctx->sample_aspect_ratio.num,  avctx->sample_aspect_ratio.den, 255);
    }

    if ((s->codec_id == AV_CODEC_ID_H263  ||
         s->codec_id == AV_CODEC_ID_H263P) &&
        (avctx->width  > 2048 ||
         avctx->height > 1152 )) {
        av_log(avctx, AV_LOG_ERROR, "H.263 does not support resolutions above 2048x1152\n");
        return -1;
    }
    if ((s->codec_id == AV_CODEC_ID_H263  ||
         s->codec_id == AV_CODEC_ID_H263P) &&
        ((avctx->width &3) ||
         (avctx->height&3) )) {
        av_log(avctx, AV_LOG_ERROR, "w/h must be a multiple of 4\n");
        return -1;
    }

    if (s->codec_id == AV_CODEC_ID_MPEG1VIDEO &&
        (avctx->width  > 4095 ||
         avctx->height > 4095 )) {
        av_log(avctx, AV_LOG_ERROR, "MPEG-1 does not support resolutions above 4095x4095\n");
        return -1;
    }

    if (s->codec_id == AV_CODEC_ID_MPEG2VIDEO &&
        (avctx->width  > 16383 ||
         avctx->height > 16383 )) {
        av_log(avctx, AV_LOG_ERROR, "MPEG-2 does not support resolutions above 16383x16383\n");
        return -1;
    }

    if (s->codec_id == AV_CODEC_ID_RV10 &&
        (avctx->width &15 ||
         avctx->height&15 )) {
        av_log(avctx, AV_LOG_ERROR, "width and height must be a multiple of 16\n");
        return AVERROR(EINVAL);
    }

    if (s->codec_id == AV_CODEC_ID_RV20 &&
        (avctx->width &3 ||
         avctx->height&3 )) {
        av_log(avctx, AV_LOG_ERROR, "width and height must be a multiple of 4\n");
        return AVERROR(EINVAL);
    }

    if ((s->codec_id == AV_CODEC_ID_WMV1 ||
         s->codec_id == AV_CODEC_ID_WMV2) &&
         avctx->width & 1) {
         av_log(avctx, AV_LOG_ERROR, "width must be multiple of 2\n");
         return -1;
    }

    if ((s->avctx->flags & (AV_CODEC_FLAG_INTERLACED_DCT | AV_CODEC_FLAG_INTERLACED_ME)) &&
        s->codec_id != AV_CODEC_ID_MPEG4 && s->codec_id != AV_CODEC_ID_MPEG2VIDEO) {
        av_log(avctx, AV_LOG_ERROR, "interlacing not supported by codec\n");
        return -1;
    }

#if FF_API_PRIVATE_OPT
    FF_DISABLE_DEPRECATION_WARNINGS
    if (avctx->mpeg_quant)
        s->mpeg_quant = avctx->mpeg_quant;
    FF_ENABLE_DEPRECATION_WARNINGS
#endif

    // FIXME mpeg2 uses that too
    if (s->mpeg_quant && (   s->codec_id != AV_CODEC_ID_MPEG4
                          && s->codec_id != AV_CODEC_ID_MPEG2VIDEO)) {
        av_log(avctx, AV_LOG_ERROR,
               "mpeg2 style quantization not supported by codec\n");
        return -1;
    }

    if ((s->mpv_flags & FF_MPV_FLAG_CBP_RD) && !avctx->trellis) {
        av_log(avctx, AV_LOG_ERROR, "CBP RD needs trellis quant\n");
        return -1;
    }

    if ((s->mpv_flags & FF_MPV_FLAG_QP_RD) &&
        s->avctx->mb_decision != FF_MB_DECISION_RD) {
        av_log(avctx, AV_LOG_ERROR, "QP RD needs mbd=2\n");
        return -1;
    }

    if ((s->mpv_flags & FF_MPV_FLAG_QP_RD) &&
            (s->codec_id == AV_CODEC_ID_AMV ||
             s->codec_id == AV_CODEC_ID_MJPEG)) {
        // Used to produce garbage with MJPEG.
        av_log(avctx, AV_LOG_ERROR,
               "QP RD is no longer compatible with MJPEG or AMV\n");
        return -1;
    }

#if FF_API_PRIVATE_OPT
FF_DISABLE_DEPRECATION_WARNINGS
    if (avctx->scenechange_threshold)
        s->scenechange_threshold = avctx->scenechange_threshold;
FF_ENABLE_DEPRECATION_WARNINGS
#endif

    if (s->scenechange_threshold < 1000000000 &&
        (s->avctx->flags & AV_CODEC_FLAG_CLOSED_GOP)) {
        av_log(avctx, AV_LOG_ERROR,
               "closed gop with scene change detection are not supported yet, "
               "set threshold to 1000000000\n");
        return -1;
    }

    if (s->avctx->flags & AV_CODEC_FLAG_LOW_DELAY) {
        if (s->codec_id != AV_CODEC_ID_MPEG2VIDEO &&
            s->strict_std_compliance >= FF_COMPLIANCE_NORMAL) {
            av_log(avctx, AV_LOG_ERROR,
                   "low delay forcing is only available for mpeg2, "
                   "set strict_std_compliance to 'unofficial' or lower in order to allow it\n");
            return -1;
        }
        if (s->max_b_frames != 0) {
            av_log(avctx, AV_LOG_ERROR,
                   "B-frames cannot be used with low delay\n");
            return -1;
        }
    }

    if (s->q_scale_type == 1) {
        if (avctx->qmax > 28) {
            av_log(avctx, AV_LOG_ERROR,
                   "non linear quant only supports qmax <= 28 currently\n");
            return -1;
        }
    }

    if (avctx->slices > 1 &&
        (avctx->codec_id == AV_CODEC_ID_FLV1 || avctx->codec_id == AV_CODEC_ID_H261)) {
        av_log(avctx, AV_LOG_ERROR, "Multiple slices are not supported by this codec\n");
        return AVERROR(EINVAL);
    }

    if (s->avctx->thread_count > 1         &&
        s->codec_id != AV_CODEC_ID_MPEG4      &&
        s->codec_id != AV_CODEC_ID_MPEG1VIDEO &&
        s->codec_id != AV_CODEC_ID_MPEG2VIDEO &&
        s->codec_id != AV_CODEC_ID_MJPEG      &&
        (s->codec_id != AV_CODEC_ID_H263P)) {
        av_log(avctx, AV_LOG_ERROR,
               "multi threaded encoding not supported by codec\n");
        return -1;
    }

    if (s->avctx->thread_count < 1) {
        av_log(avctx, AV_LOG_ERROR,
               "automatic thread number detection not supported by codec, "
               "patch welcome\n");
        return -1;
    }

    if (!avctx->time_base.den || !avctx->time_base.num) {
        av_log(avctx, AV_LOG_ERROR, "framerate not set\n");
        return -1;
    }

#if FF_API_PRIVATE_OPT
FF_DISABLE_DEPRECATION_WARNINGS
    if (avctx->b_frame_strategy)
        s->b_frame_strategy = avctx->b_frame_strategy;
    if (avctx->b_sensitivity != 40)
        s->b_sensitivity = avctx->b_sensitivity;
FF_ENABLE_DEPRECATION_WARNINGS
#endif

    if (s->b_frame_strategy && (avctx->flags & AV_CODEC_FLAG_PASS2)) {
        av_log(avctx, AV_LOG_INFO,
               "notice: b_frame_strategy only affects the first pass\n");
        s->b_frame_strategy = 0;
    }

    i = av_gcd(avctx->time_base.den, avctx->time_base.num);
    if (i > 1) {
        av_log(avctx, AV_LOG_INFO, "removing common factors from framerate\n");
        avctx->time_base.den /= i;
        avctx->time_base.num /= i;
        //return -1;
    }

    if (s->mpeg_quant || s->codec_id == AV_CODEC_ID_MPEG1VIDEO || s->codec_id == AV_CODEC_ID_MPEG2VIDEO || s->codec_id == AV_CODEC_ID_MJPEG || s->codec_id==AV_CODEC_ID_AMV) {
        // (a + x * 3 / 8) / x
        s->intra_quant_bias = 3 << (QUANT_BIAS_SHIFT - 3);
        s->inter_quant_bias = 0;
    } else {
        s->intra_quant_bias = 0;
        // (a - x / 4) / x
        s->inter_quant_bias = -(1 << (QUANT_BIAS_SHIFT - 2));
    }

<<<<<<< HEAD
    if (avctx->qmin > avctx->qmax || avctx->qmin <= 0) {
        av_log(avctx, AV_LOG_ERROR, "qmin and or qmax are invalid, they must be 0 < min <= max\n");
        return AVERROR(EINVAL);
    }

#if FF_API_QUANT_BIAS
FF_DISABLE_DEPRECATION_WARNINGS
    if (avctx->intra_quant_bias != FF_DEFAULT_QUANT_BIAS)
        s->intra_quant_bias = avctx->intra_quant_bias;
    if (avctx->inter_quant_bias != FF_DEFAULT_QUANT_BIAS)
        s->inter_quant_bias = avctx->inter_quant_bias;
FF_ENABLE_DEPRECATION_WARNINGS
#endif

    av_log(avctx, AV_LOG_DEBUG, "intra_quant_bias = %d inter_quant_bias = %d\n",s->intra_quant_bias,s->inter_quant_bias);

=======
>>>>>>> 94eed68a
    if (avctx->codec_id == AV_CODEC_ID_MPEG4 &&
        s->avctx->time_base.den > (1 << 16) - 1) {
        av_log(avctx, AV_LOG_ERROR,
               "timebase %d/%d not supported by MPEG 4 standard, "
               "the maximum admitted value for the timebase denominator "
               "is %d\n", s->avctx->time_base.num, s->avctx->time_base.den,
               (1 << 16) - 1);
        return -1;
    }
    s->time_increment_bits = av_log2(s->avctx->time_base.den - 1) + 1;

    switch (avctx->codec->id) {
    case AV_CODEC_ID_MPEG1VIDEO:
        s->out_format = FMT_MPEG1;
        s->low_delay  = !!(s->avctx->flags & AV_CODEC_FLAG_LOW_DELAY);
        avctx->delay  = s->low_delay ? 0 : (s->max_b_frames + 1);
        break;
    case AV_CODEC_ID_MPEG2VIDEO:
        s->out_format = FMT_MPEG1;
        s->low_delay  = !!(s->avctx->flags & AV_CODEC_FLAG_LOW_DELAY);
        avctx->delay  = s->low_delay ? 0 : (s->max_b_frames + 1);
        s->rtp_mode   = 1;
        break;
    case AV_CODEC_ID_MJPEG:
    case AV_CODEC_ID_AMV:
        s->out_format = FMT_MJPEG;
        s->intra_only = 1; /* force intra only for jpeg */
        if (!CONFIG_MJPEG_ENCODER ||
            ff_mjpeg_encode_init(s) < 0)
            return -1;
        avctx->delay = 0;
        s->low_delay = 1;
        break;
    case AV_CODEC_ID_H261:
        if (!CONFIG_H261_ENCODER)
            return -1;
        if (ff_h261_get_picture_format(s->width, s->height) < 0) {
            av_log(avctx, AV_LOG_ERROR,
                   "The specified picture size of %dx%d is not valid for the "
                   "H.261 codec.\nValid sizes are 176x144, 352x288\n",
                    s->width, s->height);
            return -1;
        }
        s->out_format = FMT_H261;
        avctx->delay  = 0;
        s->low_delay  = 1;
        s->rtp_mode   = 0; /* Sliced encoding not supported */
        break;
    case AV_CODEC_ID_H263:
        if (!CONFIG_H263_ENCODER)
            return -1;
        if (ff_match_2uint16(ff_h263_format, FF_ARRAY_ELEMS(ff_h263_format),
                             s->width, s->height) == 8) {
            av_log(avctx, AV_LOG_ERROR,
                   "The specified picture size of %dx%d is not valid for "
                   "the H.263 codec.\nValid sizes are 128x96, 176x144, "
                   "352x288, 704x576, and 1408x1152. "
                   "Try H.263+.\n", s->width, s->height);
            return -1;
        }
        s->out_format = FMT_H263;
        avctx->delay  = 0;
        s->low_delay  = 1;
        break;
    case AV_CODEC_ID_H263P:
        s->out_format = FMT_H263;
        s->h263_plus  = 1;
        /* Fx */
        s->h263_aic        = (avctx->flags & AV_CODEC_FLAG_AC_PRED) ? 1 : 0;
        s->modified_quant  = s->h263_aic;
        s->loop_filter     = (avctx->flags & AV_CODEC_FLAG_LOOP_FILTER) ? 1 : 0;
        s->unrestricted_mv = s->obmc || s->loop_filter || s->umvplus;

        /* /Fx */
        /* These are just to be sure */
        avctx->delay = 0;
        s->low_delay = 1;
        break;
    case AV_CODEC_ID_FLV1:
        s->out_format      = FMT_H263;
        s->h263_flv        = 2; /* format = 1; 11-bit codes */
        s->unrestricted_mv = 1;
        s->rtp_mode  = 0; /* don't allow GOB */
        avctx->delay = 0;
        s->low_delay = 1;
        break;
    case AV_CODEC_ID_RV10:
        s->out_format = FMT_H263;
        avctx->delay  = 0;
        s->low_delay  = 1;
        break;
    case AV_CODEC_ID_RV20:
        s->out_format      = FMT_H263;
        avctx->delay       = 0;
        s->low_delay       = 1;
        s->modified_quant  = 1;
        s->h263_aic        = 1;
        s->h263_plus       = 1;
        s->loop_filter     = 1;
        s->unrestricted_mv = 0;
        break;
    case AV_CODEC_ID_MPEG4:
        s->out_format      = FMT_H263;
        s->h263_pred       = 1;
        s->unrestricted_mv = 1;
        s->low_delay       = s->max_b_frames ? 0 : 1;
        avctx->delay       = s->low_delay ? 0 : (s->max_b_frames + 1);
        break;
    case AV_CODEC_ID_MSMPEG4V2:
        s->out_format      = FMT_H263;
        s->h263_pred       = 1;
        s->unrestricted_mv = 1;
        s->msmpeg4_version = 2;
        avctx->delay       = 0;
        s->low_delay       = 1;
        break;
    case AV_CODEC_ID_MSMPEG4V3:
        s->out_format        = FMT_H263;
        s->h263_pred         = 1;
        s->unrestricted_mv   = 1;
        s->msmpeg4_version   = 3;
        s->flipflop_rounding = 1;
        avctx->delay         = 0;
        s->low_delay         = 1;
        break;
    case AV_CODEC_ID_WMV1:
        s->out_format        = FMT_H263;
        s->h263_pred         = 1;
        s->unrestricted_mv   = 1;
        s->msmpeg4_version   = 4;
        s->flipflop_rounding = 1;
        avctx->delay         = 0;
        s->low_delay         = 1;
        break;
    case AV_CODEC_ID_WMV2:
        s->out_format        = FMT_H263;
        s->h263_pred         = 1;
        s->unrestricted_mv   = 1;
        s->msmpeg4_version   = 5;
        s->flipflop_rounding = 1;
        avctx->delay         = 0;
        s->low_delay         = 1;
        break;
    default:
        return -1;
    }

#if FF_API_PRIVATE_OPT
    FF_DISABLE_DEPRECATION_WARNINGS
    if (avctx->noise_reduction)
        s->noise_reduction = avctx->noise_reduction;
    FF_ENABLE_DEPRECATION_WARNINGS
#endif

    avctx->has_b_frames = !s->low_delay;

    s->encoding = 1;

    s->progressive_frame    =
    s->progressive_sequence = !(avctx->flags & (AV_CODEC_FLAG_INTERLACED_DCT |
                                                AV_CODEC_FLAG_INTERLACED_ME) ||
                                s->alternate_scan);

    /* init */
    ff_mpv_idct_init(s);
    if (ff_mpv_common_init(s) < 0)
        return -1;

    ff_fdctdsp_init(&s->fdsp, avctx);
    ff_me_cmp_init(&s->mecc, avctx);
    ff_mpegvideoencdsp_init(&s->mpvencdsp, avctx);
    ff_pixblockdsp_init(&s->pdsp, avctx);
    ff_qpeldsp_init(&s->qdsp);

    if (s->msmpeg4_version) {
        FF_ALLOCZ_OR_GOTO(s->avctx, s->ac_stats,
                          2 * 2 * (MAX_LEVEL + 1) *
                          (MAX_RUN + 1) * 2 * sizeof(int), fail);
    }
    FF_ALLOCZ_OR_GOTO(s->avctx, s->avctx->stats_out, 256, fail);

    FF_ALLOCZ_OR_GOTO(s->avctx, s->q_intra_matrix,   64 * 32 * sizeof(int), fail);
    FF_ALLOCZ_OR_GOTO(s->avctx, s->q_chroma_intra_matrix, 64 * 32 * sizeof(int), fail);
    FF_ALLOCZ_OR_GOTO(s->avctx, s->q_inter_matrix,   64 * 32 * sizeof(int), fail);
    FF_ALLOCZ_OR_GOTO(s->avctx, s->q_intra_matrix16, 64 * 32 * 2 * sizeof(uint16_t), fail);
    FF_ALLOCZ_OR_GOTO(s->avctx, s->q_chroma_intra_matrix16, 64 * 32 * 2 * sizeof(uint16_t), fail);
    FF_ALLOCZ_OR_GOTO(s->avctx, s->q_inter_matrix16, 64 * 32 * 2 * sizeof(uint16_t), fail);
    FF_ALLOCZ_OR_GOTO(s->avctx, s->input_picture,
                      MAX_PICTURE_COUNT * sizeof(Picture *), fail);
    FF_ALLOCZ_OR_GOTO(s->avctx, s->reordered_input_picture,
                      MAX_PICTURE_COUNT * sizeof(Picture *), fail);


    if (s->noise_reduction) {
        FF_ALLOCZ_OR_GOTO(s->avctx, s->dct_offset,
                          2 * 64 * sizeof(uint16_t), fail);
    }

    ff_dct_encode_init(s);

    if ((CONFIG_H263P_ENCODER || CONFIG_RV20_ENCODER) && s->modified_quant)
        s->chroma_qscale_table = ff_h263_chroma_qscale_table;

    if (s->slice_context_count > 1) {
        s->rtp_mode = 1;

        if (avctx->codec_id == AV_CODEC_ID_H263P)
            s->h263_slice_structured = 1;
    }

    s->quant_precision = 5;

#if FF_API_PRIVATE_OPT
FF_DISABLE_DEPRECATION_WARNINGS
    if (avctx->frame_skip_threshold)
        s->frame_skip_threshold = avctx->frame_skip_threshold;
    if (avctx->frame_skip_factor)
        s->frame_skip_factor = avctx->frame_skip_factor;
    if (avctx->frame_skip_exp)
        s->frame_skip_exp = avctx->frame_skip_exp;
    if (avctx->frame_skip_cmp != FF_CMP_DCTMAX)
        s->frame_skip_cmp = avctx->frame_skip_cmp;
FF_ENABLE_DEPRECATION_WARNINGS
#endif

    ff_set_cmp(&s->mecc, s->mecc.ildct_cmp,      s->avctx->ildct_cmp);
    ff_set_cmp(&s->mecc, s->mecc.frame_skip_cmp, s->frame_skip_cmp);

    if (CONFIG_H261_ENCODER && s->out_format == FMT_H261)
        ff_h261_encode_init(s);
    if (CONFIG_H263_ENCODER && s->out_format == FMT_H263)
        ff_h263_encode_init(s);
    if (CONFIG_MSMPEG4_ENCODER && s->msmpeg4_version)
        if ((ret = ff_msmpeg4_encode_init(s)) < 0)
            return ret;
    if ((CONFIG_MPEG1VIDEO_ENCODER || CONFIG_MPEG2VIDEO_ENCODER)
        && s->out_format == FMT_MPEG1)
        ff_mpeg1_encode_init(s);

    /* init q matrix */
    for (i = 0; i < 64; i++) {
        int j = s->idsp.idct_permutation[i];
        if (CONFIG_MPEG4_ENCODER && s->codec_id == AV_CODEC_ID_MPEG4 &&
            s->mpeg_quant) {
            s->intra_matrix[j] = ff_mpeg4_default_intra_matrix[i];
            s->inter_matrix[j] = ff_mpeg4_default_non_intra_matrix[i];
        } else if (s->out_format == FMT_H263 || s->out_format == FMT_H261) {
            s->intra_matrix[j] =
            s->inter_matrix[j] = ff_mpeg1_default_non_intra_matrix[i];
        } else {
            /* MPEG-1/2 */
            s->chroma_intra_matrix[j] =
            s->intra_matrix[j] = ff_mpeg1_default_intra_matrix[i];
            s->inter_matrix[j] = ff_mpeg1_default_non_intra_matrix[i];
        }
        if (s->avctx->intra_matrix)
            s->intra_matrix[j] = s->avctx->intra_matrix[i];
        if (s->avctx->inter_matrix)
            s->inter_matrix[j] = s->avctx->inter_matrix[i];
    }

    /* precompute matrix */
    /* for mjpeg, we do include qscale in the matrix */
    if (s->out_format != FMT_MJPEG) {
        ff_convert_matrix(s, s->q_intra_matrix, s->q_intra_matrix16,
                          s->intra_matrix, s->intra_quant_bias, avctx->qmin,
                          31, 1);
        ff_convert_matrix(s, s->q_inter_matrix, s->q_inter_matrix16,
                          s->inter_matrix, s->inter_quant_bias, avctx->qmin,
                          31, 0);
    }

#if FF_API_RC_STRATEGY
FF_DISABLE_DEPRECATION_WARNINGS
    if (!s->rc_strategy)
        s->rc_strategy = s->avctx->rc_strategy;
FF_ENABLE_DEPRECATION_WARNINGS
#endif

    if (ff_rate_control_init(s) < 0)
        return -1;

<<<<<<< HEAD
#if FF_API_RC_STRATEGY
    av_assert0(MPV_RC_STRATEGY_XVID == FF_RC_STRATEGY_XVID);
#endif

    if ((s->avctx->flags & AV_CODEC_FLAG_PASS2) && s->rc_strategy == MPV_RC_STRATEGY_XVID) {
#if CONFIG_LIBXVID
        ret = ff_xvid_rate_control_init(s);
#else
        ret = AVERROR(ENOSYS);
        av_log(s->avctx, AV_LOG_ERROR,
               "Xvid ratecontrol requires libavcodec compiled with Xvid support.\n");
#endif
        if (ret < 0)
            return ret;
    }

#if FF_API_MPV_OPT
    FF_DISABLE_DEPRECATION_WARNINGS
    if (avctx->rc_qsquish != 0.0)
        s->rc_qsquish = avctx->rc_qsquish;
    if (avctx->rc_qmod_amp != 0.0)
        s->rc_qmod_amp = avctx->rc_qmod_amp;
    if (avctx->rc_qmod_freq)
        s->rc_qmod_freq = avctx->rc_qmod_freq;
    if (avctx->rc_buffer_aggressivity != 1.0)
        s->rc_buffer_aggressivity = avctx->rc_buffer_aggressivity;
    if (avctx->rc_initial_cplx != 0.0)
        s->rc_initial_cplx = avctx->rc_initial_cplx;
    if (avctx->lmin)
        s->lmin = avctx->lmin;
    if (avctx->lmax)
        s->lmax = avctx->lmax;

    if (avctx->rc_eq) {
        av_freep(&s->rc_eq);
        s->rc_eq = av_strdup(avctx->rc_eq);
        if (!s->rc_eq)
            return AVERROR(ENOMEM);
    }
    FF_ENABLE_DEPRECATION_WARNINGS
#endif

=======
>>>>>>> 94eed68a
#if FF_API_PRIVATE_OPT
    FF_DISABLE_DEPRECATION_WARNINGS
    if (avctx->brd_scale)
        s->brd_scale = avctx->brd_scale;

    if (avctx->prediction_method)
        s->pred = avctx->prediction_method + 1;
    FF_ENABLE_DEPRECATION_WARNINGS
#endif

    if (s->b_frame_strategy == 2) {
        for (i = 0; i < s->max_b_frames + 2; i++) {
            s->tmp_frames[i] = av_frame_alloc();
            if (!s->tmp_frames[i])
                return AVERROR(ENOMEM);

            s->tmp_frames[i]->format = AV_PIX_FMT_YUV420P;
            s->tmp_frames[i]->width  = s->width  >> s->brd_scale;
            s->tmp_frames[i]->height = s->height >> s->brd_scale;

            ret = av_frame_get_buffer(s->tmp_frames[i], 32);
            if (ret < 0)
                return ret;
        }
    }

    cpb_props = ff_add_cpb_side_data(avctx);
    if (!cpb_props)
        return AVERROR(ENOMEM);
    cpb_props->max_bitrate = avctx->rc_max_rate;
    cpb_props->min_bitrate = avctx->rc_min_rate;
    cpb_props->avg_bitrate = avctx->bit_rate;
    cpb_props->buffer_size = avctx->rc_buffer_size;

    return 0;
fail:
    ff_mpv_encode_end(avctx);
    return AVERROR_UNKNOWN;
}

av_cold int ff_mpv_encode_end(AVCodecContext *avctx)
{
    MpegEncContext *s = avctx->priv_data;
    int i;

    ff_rate_control_uninit(s);
#if CONFIG_LIBXVID
    if ((avctx->flags & AV_CODEC_FLAG_PASS2) && s->rc_strategy == MPV_RC_STRATEGY_XVID)
        ff_xvid_rate_control_uninit(s);
#endif

    ff_mpv_common_end(s);
    if (CONFIG_MJPEG_ENCODER &&
        s->out_format == FMT_MJPEG)
        ff_mjpeg_encode_close(s);

    av_freep(&avctx->extradata);

    for (i = 0; i < FF_ARRAY_ELEMS(s->tmp_frames); i++)
        av_frame_free(&s->tmp_frames[i]);

    ff_free_picture_tables(&s->new_picture);
    ff_mpeg_unref_picture(s->avctx, &s->new_picture);

    av_freep(&s->avctx->stats_out);
    av_freep(&s->ac_stats);

    if(s->q_chroma_intra_matrix   != s->q_intra_matrix  ) av_freep(&s->q_chroma_intra_matrix);
    if(s->q_chroma_intra_matrix16 != s->q_intra_matrix16) av_freep(&s->q_chroma_intra_matrix16);
    s->q_chroma_intra_matrix=   NULL;
    s->q_chroma_intra_matrix16= NULL;
    av_freep(&s->q_intra_matrix);
    av_freep(&s->q_inter_matrix);
    av_freep(&s->q_intra_matrix16);
    av_freep(&s->q_inter_matrix16);
    av_freep(&s->input_picture);
    av_freep(&s->reordered_input_picture);
    av_freep(&s->dct_offset);

    return 0;
}

static int get_sae(uint8_t *src, int ref, int stride)
{
    int x,y;
    int acc = 0;

    for (y = 0; y < 16; y++) {
        for (x = 0; x < 16; x++) {
            acc += FFABS(src[x + y * stride] - ref);
        }
    }

    return acc;
}

static int get_intra_count(MpegEncContext *s, uint8_t *src,
                           uint8_t *ref, int stride)
{
    int x, y, w, h;
    int acc = 0;

    w = s->width  & ~15;
    h = s->height & ~15;

    for (y = 0; y < h; y += 16) {
        for (x = 0; x < w; x += 16) {
            int offset = x + y * stride;
            int sad  = s->mecc.sad[0](NULL, src + offset, ref + offset,
                                      stride, 16);
            int mean = (s->mpvencdsp.pix_sum(src + offset, stride) + 128) >> 8;
            int sae  = get_sae(src + offset, mean, stride);

            acc += sae + 500 < sad;
        }
    }
    return acc;
}

static int alloc_picture(MpegEncContext *s, Picture *pic, int shared)
{
    return ff_alloc_picture(s->avctx, pic, &s->me, &s->sc, shared, 1,
                            s->chroma_x_shift, s->chroma_y_shift, s->out_format,
                            s->mb_stride, s->mb_width, s->mb_height, s->b8_stride,
                            &s->linesize, &s->uvlinesize);
}

static int load_input_picture(MpegEncContext *s, const AVFrame *pic_arg)
{
    Picture *pic = NULL;
    int64_t pts;
    int i, display_picture_number = 0, ret;
    int encoding_delay = s->max_b_frames ? s->max_b_frames
                                         : (s->low_delay ? 0 : 1);
    int flush_offset = 1;
    int direct = 1;

    if (pic_arg) {
        pts = pic_arg->pts;
        display_picture_number = s->input_picture_number++;

        if (pts != AV_NOPTS_VALUE) {
            if (s->user_specified_pts != AV_NOPTS_VALUE) {
                int64_t last = s->user_specified_pts;

                if (pts <= last) {
                    av_log(s->avctx, AV_LOG_ERROR,
                           "Invalid pts (%"PRId64") <= last (%"PRId64")\n",
                           pts, last);
                    return AVERROR(EINVAL);
                }

                if (!s->low_delay && display_picture_number == 1)
                    s->dts_delta = pts - last;
            }
            s->user_specified_pts = pts;
        } else {
            if (s->user_specified_pts != AV_NOPTS_VALUE) {
                s->user_specified_pts =
                pts = s->user_specified_pts + 1;
                av_log(s->avctx, AV_LOG_INFO,
                       "Warning: AVFrame.pts=? trying to guess (%"PRId64")\n",
                       pts);
            } else {
                pts = display_picture_number;
            }
        }

        if (!pic_arg->buf[0] ||
            pic_arg->linesize[0] != s->linesize ||
            pic_arg->linesize[1] != s->uvlinesize ||
            pic_arg->linesize[2] != s->uvlinesize)
            direct = 0;
        if ((s->width & 15) || (s->height & 15))
            direct = 0;
        if (((intptr_t)(pic_arg->data[0])) & (STRIDE_ALIGN-1))
            direct = 0;
        if (s->linesize & (STRIDE_ALIGN-1))
            direct = 0;

        ff_dlog(s->avctx, "%d %d %"PTRDIFF_SPECIFIER" %"PTRDIFF_SPECIFIER"\n", pic_arg->linesize[0],
                pic_arg->linesize[1], s->linesize, s->uvlinesize);

        i = ff_find_unused_picture(s->avctx, s->picture, direct);
        if (i < 0)
            return i;

        pic = &s->picture[i];
        pic->reference = 3;

        if (direct) {
            if ((ret = av_frame_ref(pic->f, pic_arg)) < 0)
                return ret;
        }
        ret = alloc_picture(s, pic, direct);
        if (ret < 0)
            return ret;

        if (!direct) {
            if (pic->f->data[0] + INPLACE_OFFSET == pic_arg->data[0] &&
                pic->f->data[1] + INPLACE_OFFSET == pic_arg->data[1] &&
                pic->f->data[2] + INPLACE_OFFSET == pic_arg->data[2]) {
                // empty
            } else {
                int h_chroma_shift, v_chroma_shift;
                av_pix_fmt_get_chroma_sub_sample(s->avctx->pix_fmt,
                                                 &h_chroma_shift,
                                                 &v_chroma_shift);

                for (i = 0; i < 3; i++) {
                    int src_stride = pic_arg->linesize[i];
                    int dst_stride = i ? s->uvlinesize : s->linesize;
                    int h_shift = i ? h_chroma_shift : 0;
                    int v_shift = i ? v_chroma_shift : 0;
                    int w = s->width  >> h_shift;
                    int h = s->height >> v_shift;
                    uint8_t *src = pic_arg->data[i];
                    uint8_t *dst = pic->f->data[i];
                    int vpad = 16;

                    if (   s->codec_id == AV_CODEC_ID_MPEG2VIDEO
                        && !s->progressive_sequence
                        && FFALIGN(s->height, 32) - s->height > 16)
                        vpad = 32;

                    if (!s->avctx->rc_buffer_size)
                        dst += INPLACE_OFFSET;

                    if (src_stride == dst_stride)
                        memcpy(dst, src, src_stride * h);
                    else {
                        int h2 = h;
                        uint8_t *dst2 = dst;
                        while (h2--) {
                            memcpy(dst2, src, w);
                            dst2 += dst_stride;
                            src += src_stride;
                        }
                    }
                    if ((s->width & 15) || (s->height & (vpad-1))) {
                        s->mpvencdsp.draw_edges(dst, dst_stride,
                                                w, h,
                                                16 >> h_shift,
                                                vpad >> v_shift,
                                                EDGE_BOTTOM);
                    }
                }
                emms_c();
            }
        }
        ret = av_frame_copy_props(pic->f, pic_arg);
        if (ret < 0)
            return ret;

        pic->f->display_picture_number = display_picture_number;
        pic->f->pts = pts; // we set this here to avoid modifying pic_arg
    } else {
        /* Flushing: When we have not received enough input frames,
         * ensure s->input_picture[0] contains the first picture */
        for (flush_offset = 0; flush_offset < encoding_delay + 1; flush_offset++)
            if (s->input_picture[flush_offset])
                break;

        if (flush_offset <= 1)
            flush_offset = 1;
        else
            encoding_delay = encoding_delay - flush_offset + 1;
    }

    /* shift buffer entries */
    for (i = flush_offset; i < MAX_PICTURE_COUNT /*s->encoding_delay + 1*/; i++)
        s->input_picture[i - flush_offset] = s->input_picture[i];

    s->input_picture[encoding_delay] = (Picture*) pic;

    return 0;
}

static int skip_check(MpegEncContext *s, Picture *p, Picture *ref)
{
    int x, y, plane;
    int score = 0;
    int64_t score64 = 0;

    for (plane = 0; plane < 3; plane++) {
        const int stride = p->f->linesize[plane];
        const int bw = plane ? 1 : 2;
        for (y = 0; y < s->mb_height * bw; y++) {
            for (x = 0; x < s->mb_width * bw; x++) {
                int off = p->shared ? 0 : 16;
                uint8_t *dptr = p->f->data[plane] + 8 * (x + y * stride) + off;
                uint8_t *rptr = ref->f->data[plane] + 8 * (x + y * stride);
                int v = s->mecc.frame_skip_cmp[1](s, dptr, rptr, stride, 8);

                switch (FFABS(s->frame_skip_exp)) {
                case 0: score    =  FFMAX(score, v);          break;
                case 1: score   += FFABS(v);                  break;
                case 2: score64 += v * (int64_t)v;                       break;
                case 3: score64 += FFABS(v * (int64_t)v * v);            break;
                case 4: score64 += (v * (int64_t)v) * (v * (int64_t)v);  break;
                }
            }
        }
    }
    emms_c();

    if (score)
        score64 = score;
    if (s->frame_skip_exp < 0)
        score64 = pow(score64 / (double)(s->mb_width * s->mb_height),
                      -1.0/s->frame_skip_exp);

    if (score64 < s->frame_skip_threshold)
        return 1;
    if (score64 < ((s->frame_skip_factor * (int64_t) s->lambda) >> 8))
        return 1;
    return 0;
}

static int encode_frame(AVCodecContext *c, AVFrame *frame)
{
    AVPacket pkt = { 0 };
    int ret;
    int size = 0;

    av_init_packet(&pkt);

    ret = avcodec_send_frame(c, frame);
    if (ret < 0)
        return ret;

    do {
        ret = avcodec_receive_packet(c, &pkt);
        if (ret >= 0) {
            size += pkt.size;
            av_packet_unref(&pkt);
        } else if (ret < 0 && ret != AVERROR(EAGAIN) && ret != AVERROR_EOF)
            return ret;
    } while (ret >= 0);

    return size;
}

static int estimate_best_b_count(MpegEncContext *s)
{
    const AVCodec *codec = avcodec_find_encoder(s->avctx->codec_id);
    const int scale = s->brd_scale;
    int width  = s->width  >> scale;
    int height = s->height >> scale;
    int i, j, out_size, p_lambda, b_lambda, lambda2;
    int64_t best_rd  = INT64_MAX;
    int best_b_count = -1;
    int ret = 0;

    av_assert0(scale >= 0 && scale <= 3);

    //emms_c();
    //s->next_picture_ptr->quality;
    p_lambda = s->last_lambda_for[AV_PICTURE_TYPE_P];
    //p_lambda * FFABS(s->avctx->b_quant_factor) + s->avctx->b_quant_offset;
    b_lambda = s->last_lambda_for[AV_PICTURE_TYPE_B];
    if (!b_lambda) // FIXME we should do this somewhere else
        b_lambda = p_lambda;
    lambda2  = (b_lambda * b_lambda + (1 << FF_LAMBDA_SHIFT) / 2) >>
               FF_LAMBDA_SHIFT;

    for (i = 0; i < s->max_b_frames + 2; i++) {
        Picture pre_input, *pre_input_ptr = i ? s->input_picture[i - 1] :
                                                s->next_picture_ptr;
        uint8_t *data[4];

        if (pre_input_ptr && (!i || s->input_picture[i - 1])) {
            pre_input = *pre_input_ptr;
            memcpy(data, pre_input_ptr->f->data, sizeof(data));

            if (!pre_input.shared && i) {
                data[0] += INPLACE_OFFSET;
                data[1] += INPLACE_OFFSET;
                data[2] += INPLACE_OFFSET;
            }

            s->mpvencdsp.shrink[scale](s->tmp_frames[i]->data[0],
                                       s->tmp_frames[i]->linesize[0],
                                       data[0],
                                       pre_input.f->linesize[0],
                                       width, height);
            s->mpvencdsp.shrink[scale](s->tmp_frames[i]->data[1],
                                       s->tmp_frames[i]->linesize[1],
                                       data[1],
                                       pre_input.f->linesize[1],
                                       width >> 1, height >> 1);
            s->mpvencdsp.shrink[scale](s->tmp_frames[i]->data[2],
                                       s->tmp_frames[i]->linesize[2],
                                       data[2],
                                       pre_input.f->linesize[2],
                                       width >> 1, height >> 1);
        }
    }

    for (j = 0; j < s->max_b_frames + 1; j++) {
        AVCodecContext *c;
        int64_t rd = 0;

        if (!s->input_picture[j])
            break;

        c = avcodec_alloc_context3(NULL);
        if (!c)
            return AVERROR(ENOMEM);

        c->width        = width;
        c->height       = height;
        c->flags        = AV_CODEC_FLAG_QSCALE | AV_CODEC_FLAG_PSNR;
        c->flags       |= s->avctx->flags & AV_CODEC_FLAG_QPEL;
        c->mb_decision  = s->avctx->mb_decision;
        c->me_cmp       = s->avctx->me_cmp;
        c->mb_cmp       = s->avctx->mb_cmp;
        c->me_sub_cmp   = s->avctx->me_sub_cmp;
        c->pix_fmt      = AV_PIX_FMT_YUV420P;
        c->time_base    = s->avctx->time_base;
        c->max_b_frames = s->max_b_frames;

        ret = avcodec_open2(c, codec, NULL);
        if (ret < 0)
            goto fail;

        s->tmp_frames[0]->pict_type = AV_PICTURE_TYPE_I;
        s->tmp_frames[0]->quality   = 1 * FF_QP2LAMBDA;

        out_size = encode_frame(c, s->tmp_frames[0]);
        if (out_size < 0) {
            ret = out_size;
            goto fail;
        }

        //rd += (out_size * lambda2) >> FF_LAMBDA_SHIFT;

        for (i = 0; i < s->max_b_frames + 1; i++) {
            int is_p = i % (j + 1) == j || i == s->max_b_frames;

            s->tmp_frames[i + 1]->pict_type = is_p ?
                                     AV_PICTURE_TYPE_P : AV_PICTURE_TYPE_B;
            s->tmp_frames[i + 1]->quality   = is_p ? p_lambda : b_lambda;

            out_size = encode_frame(c, s->tmp_frames[i + 1]);
            if (out_size < 0) {
                ret = out_size;
                goto fail;
            }

            rd += (out_size * lambda2) >> (FF_LAMBDA_SHIFT - 3);
        }

        /* get the delayed frames */
        out_size = encode_frame(c, NULL);
        if (out_size < 0) {
            ret = out_size;
            goto fail;
        }
        rd += (out_size * lambda2) >> (FF_LAMBDA_SHIFT - 3);

        rd += c->error[0] + c->error[1] + c->error[2];

        if (rd < best_rd) {
            best_rd = rd;
            best_b_count = j;
        }

fail:
        avcodec_free_context(&c);
        if (ret < 0)
            return ret;
    }

    return best_b_count;
}

static int select_input_picture(MpegEncContext *s)
{
    int i, ret;

    for (i = 1; i < MAX_PICTURE_COUNT; i++)
        s->reordered_input_picture[i - 1] = s->reordered_input_picture[i];
    s->reordered_input_picture[MAX_PICTURE_COUNT - 1] = NULL;

    /* set next picture type & ordering */
    if (!s->reordered_input_picture[0] && s->input_picture[0]) {
        if (s->frame_skip_threshold || s->frame_skip_factor) {
            if (s->picture_in_gop_number < s->gop_size &&
                s->next_picture_ptr &&
                skip_check(s, s->input_picture[0], s->next_picture_ptr)) {
                // FIXME check that the gop check above is +-1 correct
                av_frame_unref(s->input_picture[0]->f);

                ff_vbv_update(s, 0);

                goto no_output_pic;
            }
        }

        if (/*s->picture_in_gop_number >= s->gop_size ||*/
            !s->next_picture_ptr || s->intra_only) {
            s->reordered_input_picture[0] = s->input_picture[0];
            s->reordered_input_picture[0]->f->pict_type = AV_PICTURE_TYPE_I;
            s->reordered_input_picture[0]->f->coded_picture_number =
                s->coded_picture_number++;
        } else {
            int b_frames = 0;

            if (s->avctx->flags & AV_CODEC_FLAG_PASS2) {
                for (i = 0; i < s->max_b_frames + 1; i++) {
                    int pict_num = s->input_picture[0]->f->display_picture_number + i;

                    if (pict_num >= s->rc_context.num_entries)
                        break;
                    if (!s->input_picture[i]) {
                        s->rc_context.entry[pict_num - 1].new_pict_type = AV_PICTURE_TYPE_P;
                        break;
                    }

                    s->input_picture[i]->f->pict_type =
                        s->rc_context.entry[pict_num].new_pict_type;
                }
            }

            if (s->b_frame_strategy == 0) {
                b_frames = s->max_b_frames;
                while (b_frames && !s->input_picture[b_frames])
                    b_frames--;
            } else if (s->b_frame_strategy == 1) {
                for (i = 1; i < s->max_b_frames + 1; i++) {
                    if (s->input_picture[i] &&
                        s->input_picture[i]->b_frame_score == 0) {
                        s->input_picture[i]->b_frame_score =
                            get_intra_count(s,
                                            s->input_picture[i    ]->f->data[0],
                                            s->input_picture[i - 1]->f->data[0],
                                            s->linesize) + 1;
                    }
                }
                for (i = 0; i < s->max_b_frames + 1; i++) {
                    if (!s->input_picture[i] ||
                        s->input_picture[i]->b_frame_score - 1 >
                            s->mb_num / s->b_sensitivity)
                        break;
                }

                b_frames = FFMAX(0, i - 1);

                /* reset scores */
                for (i = 0; i < b_frames + 1; i++) {
                    s->input_picture[i]->b_frame_score = 0;
                }
            } else if (s->b_frame_strategy == 2) {
                b_frames = estimate_best_b_count(s);
                if (b_frames < 0)
                    return b_frames;
            }

            emms_c();

            for (i = b_frames - 1; i >= 0; i--) {
                int type = s->input_picture[i]->f->pict_type;
                if (type && type != AV_PICTURE_TYPE_B)
                    b_frames = i;
            }
            if (s->input_picture[b_frames]->f->pict_type == AV_PICTURE_TYPE_B &&
                b_frames == s->max_b_frames) {
                av_log(s->avctx, AV_LOG_ERROR,
                       "warning, too many B-frames in a row\n");
            }

            if (s->picture_in_gop_number + b_frames >= s->gop_size) {
                if ((s->mpv_flags & FF_MPV_FLAG_STRICT_GOP) &&
                    s->gop_size > s->picture_in_gop_number) {
                    b_frames = s->gop_size - s->picture_in_gop_number - 1;
                } else {
                    if (s->avctx->flags & AV_CODEC_FLAG_CLOSED_GOP)
                        b_frames = 0;
                    s->input_picture[b_frames]->f->pict_type = AV_PICTURE_TYPE_I;
                }
            }

            if ((s->avctx->flags & AV_CODEC_FLAG_CLOSED_GOP) && b_frames &&
                s->input_picture[b_frames]->f->pict_type == AV_PICTURE_TYPE_I)
                b_frames--;

            s->reordered_input_picture[0] = s->input_picture[b_frames];
            if (s->reordered_input_picture[0]->f->pict_type != AV_PICTURE_TYPE_I)
                s->reordered_input_picture[0]->f->pict_type = AV_PICTURE_TYPE_P;
            s->reordered_input_picture[0]->f->coded_picture_number =
                s->coded_picture_number++;
            for (i = 0; i < b_frames; i++) {
                s->reordered_input_picture[i + 1] = s->input_picture[i];
                s->reordered_input_picture[i + 1]->f->pict_type =
                    AV_PICTURE_TYPE_B;
                s->reordered_input_picture[i + 1]->f->coded_picture_number =
                    s->coded_picture_number++;
            }
        }
    }
no_output_pic:
    ff_mpeg_unref_picture(s->avctx, &s->new_picture);

    if (s->reordered_input_picture[0]) {
        s->reordered_input_picture[0]->reference =
           s->reordered_input_picture[0]->f->pict_type !=
               AV_PICTURE_TYPE_B ? 3 : 0;

        if ((ret = ff_mpeg_ref_picture(s->avctx, &s->new_picture, s->reordered_input_picture[0])))
            return ret;

        if (s->reordered_input_picture[0]->shared || s->avctx->rc_buffer_size) {
            // input is a shared pix, so we can't modify it -> allocate a new
            // one & ensure that the shared one is reuseable

            Picture *pic;
            int i = ff_find_unused_picture(s->avctx, s->picture, 0);
            if (i < 0)
                return i;
            pic = &s->picture[i];

            pic->reference = s->reordered_input_picture[0]->reference;
            if (alloc_picture(s, pic, 0) < 0) {
                return -1;
            }

            ret = av_frame_copy_props(pic->f, s->reordered_input_picture[0]->f);
            if (ret < 0)
                return ret;

            /* mark us unused / free shared pic */
            av_frame_unref(s->reordered_input_picture[0]->f);
            s->reordered_input_picture[0]->shared = 0;

            s->current_picture_ptr = pic;
        } else {
            // input is not a shared pix -> reuse buffer for current_pix
            s->current_picture_ptr = s->reordered_input_picture[0];
            for (i = 0; i < 4; i++) {
                s->new_picture.f->data[i] += INPLACE_OFFSET;
            }
        }
        ff_mpeg_unref_picture(s->avctx, &s->current_picture);
        if ((ret = ff_mpeg_ref_picture(s->avctx, &s->current_picture,
                                       s->current_picture_ptr)) < 0)
            return ret;

        s->picture_number = s->new_picture.f->display_picture_number;
    }
    return 0;
}

static void frame_end(MpegEncContext *s)
{
    if (s->unrestricted_mv &&
        s->current_picture.reference &&
        !s->intra_only) {
        const AVPixFmtDescriptor *desc = av_pix_fmt_desc_get(s->avctx->pix_fmt);
        int hshift = desc->log2_chroma_w;
        int vshift = desc->log2_chroma_h;
        s->mpvencdsp.draw_edges(s->current_picture.f->data[0],
                                s->current_picture.f->linesize[0],
                                s->h_edge_pos, s->v_edge_pos,
                                EDGE_WIDTH, EDGE_WIDTH,
                                EDGE_TOP | EDGE_BOTTOM);
        s->mpvencdsp.draw_edges(s->current_picture.f->data[1],
                                s->current_picture.f->linesize[1],
                                s->h_edge_pos >> hshift,
                                s->v_edge_pos >> vshift,
                                EDGE_WIDTH >> hshift,
                                EDGE_WIDTH >> vshift,
                                EDGE_TOP | EDGE_BOTTOM);
        s->mpvencdsp.draw_edges(s->current_picture.f->data[2],
                                s->current_picture.f->linesize[2],
                                s->h_edge_pos >> hshift,
                                s->v_edge_pos >> vshift,
                                EDGE_WIDTH >> hshift,
                                EDGE_WIDTH >> vshift,
                                EDGE_TOP | EDGE_BOTTOM);
    }

    emms_c();

    s->last_pict_type                 = s->pict_type;
    s->last_lambda_for [s->pict_type] = s->current_picture_ptr->f->quality;
    if (s->pict_type!= AV_PICTURE_TYPE_B)
        s->last_non_b_pict_type = s->pict_type;

#if FF_API_CODED_FRAME
FF_DISABLE_DEPRECATION_WARNINGS
    av_frame_unref(s->avctx->coded_frame);
    av_frame_copy_props(s->avctx->coded_frame, s->current_picture.f);
FF_ENABLE_DEPRECATION_WARNINGS
#endif
#if FF_API_ERROR_FRAME
FF_DISABLE_DEPRECATION_WARNINGS
    memcpy(s->current_picture.f->error, s->current_picture.encoding_error,
           sizeof(s->current_picture.encoding_error));
FF_ENABLE_DEPRECATION_WARNINGS
#endif
}

static void update_noise_reduction(MpegEncContext *s)
{
    int intra, i;

    for (intra = 0; intra < 2; intra++) {
        if (s->dct_count[intra] > (1 << 16)) {
            for (i = 0; i < 64; i++) {
                s->dct_error_sum[intra][i] >>= 1;
            }
            s->dct_count[intra] >>= 1;
        }

        for (i = 0; i < 64; i++) {
            s->dct_offset[intra][i] = (s->noise_reduction *
                                       s->dct_count[intra] +
                                       s->dct_error_sum[intra][i] / 2) /
                                      (s->dct_error_sum[intra][i] + 1);
        }
    }
}

static int frame_start(MpegEncContext *s)
{
    int ret;

    /* mark & release old frames */
    if (s->pict_type != AV_PICTURE_TYPE_B && s->last_picture_ptr &&
        s->last_picture_ptr != s->next_picture_ptr &&
        s->last_picture_ptr->f->buf[0]) {
        ff_mpeg_unref_picture(s->avctx, s->last_picture_ptr);
    }

    s->current_picture_ptr->f->pict_type = s->pict_type;
    s->current_picture_ptr->f->key_frame = s->pict_type == AV_PICTURE_TYPE_I;

    ff_mpeg_unref_picture(s->avctx, &s->current_picture);
    if ((ret = ff_mpeg_ref_picture(s->avctx, &s->current_picture,
                                   s->current_picture_ptr)) < 0)
        return ret;

    if (s->pict_type != AV_PICTURE_TYPE_B) {
        s->last_picture_ptr = s->next_picture_ptr;
        if (!s->droppable)
            s->next_picture_ptr = s->current_picture_ptr;
    }

    if (s->last_picture_ptr) {
        ff_mpeg_unref_picture(s->avctx, &s->last_picture);
        if (s->last_picture_ptr->f->buf[0] &&
            (ret = ff_mpeg_ref_picture(s->avctx, &s->last_picture,
                                       s->last_picture_ptr)) < 0)
            return ret;
    }
    if (s->next_picture_ptr) {
        ff_mpeg_unref_picture(s->avctx, &s->next_picture);
        if (s->next_picture_ptr->f->buf[0] &&
            (ret = ff_mpeg_ref_picture(s->avctx, &s->next_picture,
                                       s->next_picture_ptr)) < 0)
            return ret;
    }

    if (s->picture_structure!= PICT_FRAME) {
        int i;
        for (i = 0; i < 4; i++) {
            if (s->picture_structure == PICT_BOTTOM_FIELD) {
                s->current_picture.f->data[i] +=
                    s->current_picture.f->linesize[i];
            }
            s->current_picture.f->linesize[i] *= 2;
            s->last_picture.f->linesize[i]    *= 2;
            s->next_picture.f->linesize[i]    *= 2;
        }
    }

    if (s->mpeg_quant || s->codec_id == AV_CODEC_ID_MPEG2VIDEO) {
        s->dct_unquantize_intra = s->dct_unquantize_mpeg2_intra;
        s->dct_unquantize_inter = s->dct_unquantize_mpeg2_inter;
    } else if (s->out_format == FMT_H263 || s->out_format == FMT_H261) {
        s->dct_unquantize_intra = s->dct_unquantize_h263_intra;
        s->dct_unquantize_inter = s->dct_unquantize_h263_inter;
    } else {
        s->dct_unquantize_intra = s->dct_unquantize_mpeg1_intra;
        s->dct_unquantize_inter = s->dct_unquantize_mpeg1_inter;
    }

    if (s->dct_error_sum) {
        av_assert2(s->noise_reduction && s->encoding);
        update_noise_reduction(s);
    }

    return 0;
}

int ff_mpv_encode_picture(AVCodecContext *avctx, AVPacket *pkt,
                          const AVFrame *pic_arg, int *got_packet)
{
    MpegEncContext *s = avctx->priv_data;
    int i, stuffing_count, ret;
    int context_count = s->slice_context_count;

    s->vbv_ignore_qmax = 0;

    s->picture_in_gop_number++;

    if (load_input_picture(s, pic_arg) < 0)
        return -1;

    if (select_input_picture(s) < 0) {
        return -1;
    }

    /* output? */
    if (s->new_picture.f->data[0]) {
        int growing_buffer = context_count == 1 && !pkt->data && !s->data_partitioning;
        int pkt_size = growing_buffer ? FFMAX(s->mb_width*s->mb_height*64+10000, avctx->internal->byte_buffer_size) - AV_INPUT_BUFFER_PADDING_SIZE
                                              :
                                              s->mb_width*s->mb_height*(MAX_MB_BYTES+100)+10000;
        if ((ret = ff_alloc_packet2(avctx, pkt, pkt_size, 0)) < 0)
            return ret;
        if (s->mb_info) {
            s->mb_info_ptr = av_packet_new_side_data(pkt,
                                 AV_PKT_DATA_H263_MB_INFO,
                                 s->mb_width*s->mb_height*12);
            s->prev_mb_info = s->last_mb_info = s->mb_info_size = 0;
        }

        for (i = 0; i < context_count; i++) {
            int start_y = s->thread_context[i]->start_mb_y;
            int   end_y = s->thread_context[i]->  end_mb_y;
            int h       = s->mb_height;
            uint8_t *start = pkt->data + (size_t)(((int64_t) pkt->size) * start_y / h);
            uint8_t *end   = pkt->data + (size_t)(((int64_t) pkt->size) *   end_y / h);

            init_put_bits(&s->thread_context[i]->pb, start, end - start);
        }

        s->pict_type = s->new_picture.f->pict_type;
        //emms_c();
        ret = frame_start(s);
        if (ret < 0)
            return ret;
vbv_retry:
        ret = encode_picture(s, s->picture_number);
        if (growing_buffer) {
            av_assert0(s->pb.buf == avctx->internal->byte_buffer);
            pkt->data = s->pb.buf;
            pkt->size = avctx->internal->byte_buffer_size;
        }
        if (ret < 0)
            return -1;

#if FF_API_STAT_BITS
FF_DISABLE_DEPRECATION_WARNINGS
        avctx->header_bits = s->header_bits;
        avctx->mv_bits     = s->mv_bits;
        avctx->misc_bits   = s->misc_bits;
        avctx->i_tex_bits  = s->i_tex_bits;
        avctx->p_tex_bits  = s->p_tex_bits;
        avctx->i_count     = s->i_count;
        // FIXME f/b_count in avctx
        avctx->p_count     = s->mb_num - s->i_count - s->skip_count;
        avctx->skip_count  = s->skip_count;
FF_ENABLE_DEPRECATION_WARNINGS
#endif

        frame_end(s);

        if (CONFIG_MJPEG_ENCODER && s->out_format == FMT_MJPEG)
            ff_mjpeg_encode_picture_trailer(&s->pb, s->header_bits);

        if (avctx->rc_buffer_size) {
            RateControlContext *rcc = &s->rc_context;
            int max_size = FFMAX(rcc->buffer_index * avctx->rc_max_available_vbv_use, rcc->buffer_index - 500);
            int hq = (s->avctx->mb_decision == FF_MB_DECISION_RD || s->avctx->trellis);
            int min_step = hq ? 1 : (1<<(FF_LAMBDA_SHIFT + 7))/139;

            if (put_bits_count(&s->pb) > max_size &&
                s->lambda < s->lmax) {
                s->next_lambda = FFMAX(s->lambda + min_step, s->lambda *
                                       (s->qscale + 1) / s->qscale);
                if (s->adaptive_quant) {
                    int i;
                    for (i = 0; i < s->mb_height * s->mb_stride; i++)
                        s->lambda_table[i] =
                            FFMAX(s->lambda_table[i] + min_step,
                                  s->lambda_table[i] * (s->qscale + 1) /
                                  s->qscale);
                }
                s->mb_skipped = 0;        // done in frame_start()
                // done in encode_picture() so we must undo it
                if (s->pict_type == AV_PICTURE_TYPE_P) {
                    if (s->flipflop_rounding          ||
                        s->codec_id == AV_CODEC_ID_H263P ||
                        s->codec_id == AV_CODEC_ID_MPEG4)
                        s->no_rounding ^= 1;
                }
                if (s->pict_type != AV_PICTURE_TYPE_B) {
                    s->time_base       = s->last_time_base;
                    s->last_non_b_time = s->time - s->pp_time;
                }
                for (i = 0; i < context_count; i++) {
                    PutBitContext *pb = &s->thread_context[i]->pb;
                    init_put_bits(pb, pb->buf, pb->buf_end - pb->buf);
                }
                s->vbv_ignore_qmax = 1;
                av_log(s->avctx, AV_LOG_VERBOSE, "reencoding frame due to VBV\n");
                goto vbv_retry;
            }

            av_assert0(s->avctx->rc_max_rate);
        }

        if (s->avctx->flags & AV_CODEC_FLAG_PASS1)
            ff_write_pass1_stats(s);

        for (i = 0; i < 4; i++) {
            s->current_picture_ptr->encoding_error[i] = s->current_picture.encoding_error[i];
            avctx->error[i] += s->current_picture_ptr->encoding_error[i];
        }
        ff_side_data_set_encoder_stats(pkt, s->current_picture.f->quality,
                                       s->current_picture_ptr->encoding_error,
                                       (s->avctx->flags&AV_CODEC_FLAG_PSNR) ? 4 : 0,
                                       s->pict_type);

        if (s->avctx->flags & AV_CODEC_FLAG_PASS1)
            assert(put_bits_count(&s->pb) == s->header_bits + s->mv_bits +
                                             s->misc_bits + s->i_tex_bits +
                                             s->p_tex_bits);
        flush_put_bits(&s->pb);
        s->frame_bits  = put_bits_count(&s->pb);

        stuffing_count = ff_vbv_update(s, s->frame_bits);
        s->stuffing_bits = 8*stuffing_count;
        if (stuffing_count) {
            if (s->pb.buf_end - s->pb.buf - (put_bits_count(&s->pb) >> 3) <
                    stuffing_count + 50) {
                av_log(s->avctx, AV_LOG_ERROR, "stuffing too large\n");
                return -1;
            }

            switch (s->codec_id) {
            case AV_CODEC_ID_MPEG1VIDEO:
            case AV_CODEC_ID_MPEG2VIDEO:
                while (stuffing_count--) {
                    put_bits(&s->pb, 8, 0);
                }
            break;
            case AV_CODEC_ID_MPEG4:
                put_bits(&s->pb, 16, 0);
                put_bits(&s->pb, 16, 0x1C3);
                stuffing_count -= 4;
                while (stuffing_count--) {
                    put_bits(&s->pb, 8, 0xFF);
                }
            break;
            default:
                av_log(s->avctx, AV_LOG_ERROR, "vbv buffer overflow\n");
            }
            flush_put_bits(&s->pb);
            s->frame_bits  = put_bits_count(&s->pb);
        }

        /* update MPEG-1/2 vbv_delay for CBR */
        if (s->avctx->rc_max_rate                          &&
            s->avctx->rc_min_rate == s->avctx->rc_max_rate &&
            s->out_format == FMT_MPEG1                     &&
            90000LL * (avctx->rc_buffer_size - 1) <=
                s->avctx->rc_max_rate * 0xFFFFLL) {
            AVCPBProperties *props;
            size_t props_size;

            int vbv_delay, min_delay;
            double inbits  = s->avctx->rc_max_rate *
                             av_q2d(s->avctx->time_base);
            int    minbits = s->frame_bits - 8 *
                             (s->vbv_delay_ptr - s->pb.buf - 1);
            double bits    = s->rc_context.buffer_index + minbits - inbits;

            if (bits < 0)
                av_log(s->avctx, AV_LOG_ERROR,
                       "Internal error, negative bits\n");

            assert(s->repeat_first_field == 0);

            vbv_delay = bits * 90000 / s->avctx->rc_max_rate;
            min_delay = (minbits * 90000LL + s->avctx->rc_max_rate - 1) /
                        s->avctx->rc_max_rate;

            vbv_delay = FFMAX(vbv_delay, min_delay);

            av_assert0(vbv_delay < 0xFFFF);

            s->vbv_delay_ptr[0] &= 0xF8;
            s->vbv_delay_ptr[0] |= vbv_delay >> 13;
            s->vbv_delay_ptr[1]  = vbv_delay >> 5;
            s->vbv_delay_ptr[2] &= 0x07;
            s->vbv_delay_ptr[2] |= vbv_delay << 3;

            props = av_cpb_properties_alloc(&props_size);
            if (!props)
                return AVERROR(ENOMEM);
            props->vbv_delay = vbv_delay * 300;

            ret = av_packet_add_side_data(pkt, AV_PKT_DATA_CPB_PROPERTIES,
                                          (uint8_t*)props, props_size);
            if (ret < 0) {
                av_freep(&props);
                return ret;
            }

#if FF_API_VBV_DELAY
FF_DISABLE_DEPRECATION_WARNINGS
            avctx->vbv_delay     = vbv_delay * 300;
FF_ENABLE_DEPRECATION_WARNINGS
#endif
        }
        s->total_bits     += s->frame_bits;
#if FF_API_STAT_BITS
FF_DISABLE_DEPRECATION_WARNINGS
        avctx->frame_bits  = s->frame_bits;
FF_ENABLE_DEPRECATION_WARNINGS
#endif


        pkt->pts = s->current_picture.f->pts;
        if (!s->low_delay && s->pict_type != AV_PICTURE_TYPE_B) {
            if (!s->current_picture.f->coded_picture_number)
                pkt->dts = pkt->pts - s->dts_delta;
            else
                pkt->dts = s->reordered_pts;
            s->reordered_pts = pkt->pts;
        } else
            pkt->dts = pkt->pts;
        if (s->current_picture.f->key_frame)
            pkt->flags |= AV_PKT_FLAG_KEY;
        if (s->mb_info)
            av_packet_shrink_side_data(pkt, AV_PKT_DATA_H263_MB_INFO, s->mb_info_size);
    } else {
        s->frame_bits = 0;
    }

    /* release non-reference frames */
    for (i = 0; i < MAX_PICTURE_COUNT; i++) {
        if (!s->picture[i].reference)
            ff_mpeg_unref_picture(s->avctx, &s->picture[i]);
    }

    av_assert1((s->frame_bits & 7) == 0);

    pkt->size = s->frame_bits / 8;
    *got_packet = !!pkt->size;
    return 0;
}

static inline void dct_single_coeff_elimination(MpegEncContext *s,
                                                int n, int threshold)
{
    static const char tab[64] = {
        3, 2, 2, 1, 1, 1, 1, 1,
        1, 1, 1, 1, 1, 1, 1, 1,
        1, 1, 1, 1, 1, 1, 1, 1,
        0, 0, 0, 0, 0, 0, 0, 0,
        0, 0, 0, 0, 0, 0, 0, 0,
        0, 0, 0, 0, 0, 0, 0, 0,
        0, 0, 0, 0, 0, 0, 0, 0,
        0, 0, 0, 0, 0, 0, 0, 0
    };
    int score = 0;
    int run = 0;
    int i;
    int16_t *block = s->block[n];
    const int last_index = s->block_last_index[n];
    int skip_dc;

    if (threshold < 0) {
        skip_dc = 0;
        threshold = -threshold;
    } else
        skip_dc = 1;

    /* Are all we could set to zero already zero? */
    if (last_index <= skip_dc - 1)
        return;

    for (i = 0; i <= last_index; i++) {
        const int j = s->intra_scantable.permutated[i];
        const int level = FFABS(block[j]);
        if (level == 1) {
            if (skip_dc && i == 0)
                continue;
            score += tab[run];
            run = 0;
        } else if (level > 1) {
            return;
        } else {
            run++;
        }
    }
    if (score >= threshold)
        return;
    for (i = skip_dc; i <= last_index; i++) {
        const int j = s->intra_scantable.permutated[i];
        block[j] = 0;
    }
    if (block[0])
        s->block_last_index[n] = 0;
    else
        s->block_last_index[n] = -1;
}

static inline void clip_coeffs(MpegEncContext *s, int16_t *block,
                               int last_index)
{
    int i;
    const int maxlevel = s->max_qcoeff;
    const int minlevel = s->min_qcoeff;
    int overflow = 0;

    if (s->mb_intra) {
        i = 1; // skip clipping of intra dc
    } else
        i = 0;

    for (; i <= last_index; i++) {
        const int j = s->intra_scantable.permutated[i];
        int level = block[j];

        if (level > maxlevel) {
            level = maxlevel;
            overflow++;
        } else if (level < minlevel) {
            level = minlevel;
            overflow++;
        }

        block[j] = level;
    }

    if (overflow && s->avctx->mb_decision == FF_MB_DECISION_SIMPLE)
        av_log(s->avctx, AV_LOG_INFO,
               "warning, clipping %d dct coefficients to %d..%d\n",
               overflow, minlevel, maxlevel);
}

static void get_visual_weight(int16_t *weight, uint8_t *ptr, int stride)
{
    int x, y;
    // FIXME optimize
    for (y = 0; y < 8; y++) {
        for (x = 0; x < 8; x++) {
            int x2, y2;
            int sum = 0;
            int sqr = 0;
            int count = 0;

            for (y2 = FFMAX(y - 1, 0); y2 < FFMIN(8, y + 2); y2++) {
                for (x2= FFMAX(x - 1, 0); x2 < FFMIN(8, x + 2); x2++) {
                    int v = ptr[x2 + y2 * stride];
                    sum += v;
                    sqr += v * v;
                    count++;
                }
            }
            weight[x + 8 * y]= (36 * ff_sqrt(count * sqr - sum * sum)) / count;
        }
    }
}

static av_always_inline void encode_mb_internal(MpegEncContext *s,
                                                int motion_x, int motion_y,
                                                int mb_block_height,
                                                int mb_block_width,
                                                int mb_block_count)
{
    int16_t weight[12][64];
    int16_t orig[12][64];
    const int mb_x = s->mb_x;
    const int mb_y = s->mb_y;
    int i;
    int skip_dct[12];
    int dct_offset = s->linesize * 8; // default for progressive frames
    int uv_dct_offset = s->uvlinesize * 8;
    uint8_t *ptr_y, *ptr_cb, *ptr_cr;
    ptrdiff_t wrap_y, wrap_c;

    for (i = 0; i < mb_block_count; i++)
        skip_dct[i] = s->skipdct;

    if (s->adaptive_quant) {
        const int last_qp = s->qscale;
        const int mb_xy = mb_x + mb_y * s->mb_stride;

        s->lambda = s->lambda_table[mb_xy];
        update_qscale(s);

        if (!(s->mpv_flags & FF_MPV_FLAG_QP_RD)) {
            s->qscale = s->current_picture_ptr->qscale_table[mb_xy];
            s->dquant = s->qscale - last_qp;

            if (s->out_format == FMT_H263) {
                s->dquant = av_clip(s->dquant, -2, 2);

                if (s->codec_id == AV_CODEC_ID_MPEG4) {
                    if (!s->mb_intra) {
                        if (s->pict_type == AV_PICTURE_TYPE_B) {
                            if (s->dquant & 1 || s->mv_dir & MV_DIRECT)
                                s->dquant = 0;
                        }
                        if (s->mv_type == MV_TYPE_8X8)
                            s->dquant = 0;
                    }
                }
            }
        }
        ff_set_qscale(s, last_qp + s->dquant);
    } else if (s->mpv_flags & FF_MPV_FLAG_QP_RD)
        ff_set_qscale(s, s->qscale + s->dquant);

    wrap_y = s->linesize;
    wrap_c = s->uvlinesize;
    ptr_y  = s->new_picture.f->data[0] +
             (mb_y * 16 * wrap_y)              + mb_x * 16;
    ptr_cb = s->new_picture.f->data[1] +
             (mb_y * mb_block_height * wrap_c) + mb_x * mb_block_width;
    ptr_cr = s->new_picture.f->data[2] +
             (mb_y * mb_block_height * wrap_c) + mb_x * mb_block_width;

    if((mb_x * 16 + 16 > s->width || mb_y * 16 + 16 > s->height) && s->codec_id != AV_CODEC_ID_AMV){
        uint8_t *ebuf = s->sc.edge_emu_buffer + 38 * wrap_y;
        int cw = (s->width  + s->chroma_x_shift) >> s->chroma_x_shift;
        int ch = (s->height + s->chroma_y_shift) >> s->chroma_y_shift;
        s->vdsp.emulated_edge_mc(ebuf, ptr_y,
                                 wrap_y, wrap_y,
                                 16, 16, mb_x * 16, mb_y * 16,
                                 s->width, s->height);
        ptr_y = ebuf;
        s->vdsp.emulated_edge_mc(ebuf + 16 * wrap_y, ptr_cb,
                                 wrap_c, wrap_c,
                                 mb_block_width, mb_block_height,
                                 mb_x * mb_block_width, mb_y * mb_block_height,
                                 cw, ch);
        ptr_cb = ebuf + 16 * wrap_y;
        s->vdsp.emulated_edge_mc(ebuf + 16 * wrap_y + 16, ptr_cr,
                                 wrap_c, wrap_c,
                                 mb_block_width, mb_block_height,
                                 mb_x * mb_block_width, mb_y * mb_block_height,
                                 cw, ch);
        ptr_cr = ebuf + 16 * wrap_y + 16;
    }

    if (s->mb_intra) {
        if (s->avctx->flags & AV_CODEC_FLAG_INTERLACED_DCT) {
            int progressive_score, interlaced_score;

            s->interlaced_dct = 0;
            progressive_score = s->mecc.ildct_cmp[4](s, ptr_y, NULL, wrap_y, 8) +
                                s->mecc.ildct_cmp[4](s, ptr_y + wrap_y * 8,
                                                     NULL, wrap_y, 8) - 400;

            if (progressive_score > 0) {
                interlaced_score = s->mecc.ildct_cmp[4](s, ptr_y,
                                                        NULL, wrap_y * 2, 8) +
                                   s->mecc.ildct_cmp[4](s, ptr_y + wrap_y,
                                                        NULL, wrap_y * 2, 8);
                if (progressive_score > interlaced_score) {
                    s->interlaced_dct = 1;

                    dct_offset = wrap_y;
                    uv_dct_offset = wrap_c;
                    wrap_y <<= 1;
                    if (s->chroma_format == CHROMA_422 ||
                        s->chroma_format == CHROMA_444)
                        wrap_c <<= 1;
                }
            }
        }

        s->pdsp.get_pixels(s->block[0], ptr_y,                  wrap_y);
        s->pdsp.get_pixels(s->block[1], ptr_y + 8,              wrap_y);
        s->pdsp.get_pixels(s->block[2], ptr_y + dct_offset,     wrap_y);
        s->pdsp.get_pixels(s->block[3], ptr_y + dct_offset + 8, wrap_y);

        if (s->avctx->flags & AV_CODEC_FLAG_GRAY) {
            skip_dct[4] = 1;
            skip_dct[5] = 1;
        } else {
            s->pdsp.get_pixels(s->block[4], ptr_cb, wrap_c);
            s->pdsp.get_pixels(s->block[5], ptr_cr, wrap_c);
            if (!s->chroma_y_shift && s->chroma_x_shift) { /* 422 */
                s->pdsp.get_pixels(s->block[6], ptr_cb + uv_dct_offset, wrap_c);
                s->pdsp.get_pixels(s->block[7], ptr_cr + uv_dct_offset, wrap_c);
            } else if (!s->chroma_y_shift && !s->chroma_x_shift) { /* 444 */
                s->pdsp.get_pixels(s->block[ 6], ptr_cb + 8, wrap_c);
                s->pdsp.get_pixels(s->block[ 7], ptr_cr + 8, wrap_c);
                s->pdsp.get_pixels(s->block[ 8], ptr_cb + uv_dct_offset, wrap_c);
                s->pdsp.get_pixels(s->block[ 9], ptr_cr + uv_dct_offset, wrap_c);
                s->pdsp.get_pixels(s->block[10], ptr_cb + uv_dct_offset + 8, wrap_c);
                s->pdsp.get_pixels(s->block[11], ptr_cr + uv_dct_offset + 8, wrap_c);
            }
        }
    } else {
        op_pixels_func (*op_pix)[4];
        qpel_mc_func (*op_qpix)[16];
        uint8_t *dest_y, *dest_cb, *dest_cr;

        dest_y  = s->dest[0];
        dest_cb = s->dest[1];
        dest_cr = s->dest[2];

        if ((!s->no_rounding) || s->pict_type == AV_PICTURE_TYPE_B) {
            op_pix  = s->hdsp.put_pixels_tab;
            op_qpix = s->qdsp.put_qpel_pixels_tab;
        } else {
            op_pix  = s->hdsp.put_no_rnd_pixels_tab;
            op_qpix = s->qdsp.put_no_rnd_qpel_pixels_tab;
        }

        if (s->mv_dir & MV_DIR_FORWARD) {
            ff_mpv_motion(s, dest_y, dest_cb, dest_cr, 0,
                          s->last_picture.f->data,
                          op_pix, op_qpix);
            op_pix  = s->hdsp.avg_pixels_tab;
            op_qpix = s->qdsp.avg_qpel_pixels_tab;
        }
        if (s->mv_dir & MV_DIR_BACKWARD) {
            ff_mpv_motion(s, dest_y, dest_cb, dest_cr, 1,
                          s->next_picture.f->data,
                          op_pix, op_qpix);
        }

        if (s->avctx->flags & AV_CODEC_FLAG_INTERLACED_DCT) {
            int progressive_score, interlaced_score;

            s->interlaced_dct = 0;
            progressive_score = s->mecc.ildct_cmp[0](s, dest_y, ptr_y, wrap_y, 8) +
                                s->mecc.ildct_cmp[0](s, dest_y + wrap_y * 8,
                                                     ptr_y + wrap_y * 8,
                                                     wrap_y, 8) - 400;

            if (s->avctx->ildct_cmp == FF_CMP_VSSE)
                progressive_score -= 400;

            if (progressive_score > 0) {
                interlaced_score = s->mecc.ildct_cmp[0](s, dest_y, ptr_y,
                                                        wrap_y * 2, 8) +
                                   s->mecc.ildct_cmp[0](s, dest_y + wrap_y,
                                                        ptr_y + wrap_y,
                                                        wrap_y * 2, 8);

                if (progressive_score > interlaced_score) {
                    s->interlaced_dct = 1;

                    dct_offset = wrap_y;
                    uv_dct_offset = wrap_c;
                    wrap_y <<= 1;
                    if (s->chroma_format == CHROMA_422)
                        wrap_c <<= 1;
                }
            }
        }

        s->pdsp.diff_pixels(s->block[0], ptr_y, dest_y, wrap_y);
        s->pdsp.diff_pixels(s->block[1], ptr_y + 8, dest_y + 8, wrap_y);
        s->pdsp.diff_pixels(s->block[2], ptr_y + dct_offset,
                            dest_y + dct_offset, wrap_y);
        s->pdsp.diff_pixels(s->block[3], ptr_y + dct_offset + 8,
                            dest_y + dct_offset + 8, wrap_y);

        if (s->avctx->flags & AV_CODEC_FLAG_GRAY) {
            skip_dct[4] = 1;
            skip_dct[5] = 1;
        } else {
            s->pdsp.diff_pixels(s->block[4], ptr_cb, dest_cb, wrap_c);
            s->pdsp.diff_pixels(s->block[5], ptr_cr, dest_cr, wrap_c);
            if (!s->chroma_y_shift) { /* 422 */
                s->pdsp.diff_pixels(s->block[6], ptr_cb + uv_dct_offset,
                                    dest_cb + uv_dct_offset, wrap_c);
                s->pdsp.diff_pixels(s->block[7], ptr_cr + uv_dct_offset,
                                    dest_cr + uv_dct_offset, wrap_c);
            }
        }
        /* pre quantization */
        if (s->current_picture.mc_mb_var[s->mb_stride * mb_y + mb_x] <
                2 * s->qscale * s->qscale) {
            // FIXME optimize
            if (s->mecc.sad[1](NULL, ptr_y, dest_y, wrap_y, 8) < 20 * s->qscale)
                skip_dct[0] = 1;
            if (s->mecc.sad[1](NULL, ptr_y + 8, dest_y + 8, wrap_y, 8) < 20 * s->qscale)
                skip_dct[1] = 1;
            if (s->mecc.sad[1](NULL, ptr_y + dct_offset, dest_y + dct_offset,
                               wrap_y, 8) < 20 * s->qscale)
                skip_dct[2] = 1;
            if (s->mecc.sad[1](NULL, ptr_y + dct_offset + 8, dest_y + dct_offset + 8,
                               wrap_y, 8) < 20 * s->qscale)
                skip_dct[3] = 1;
            if (s->mecc.sad[1](NULL, ptr_cb, dest_cb, wrap_c, 8) < 20 * s->qscale)
                skip_dct[4] = 1;
            if (s->mecc.sad[1](NULL, ptr_cr, dest_cr, wrap_c, 8) < 20 * s->qscale)
                skip_dct[5] = 1;
            if (!s->chroma_y_shift) { /* 422 */
                if (s->mecc.sad[1](NULL, ptr_cb + uv_dct_offset,
                                   dest_cb + uv_dct_offset,
                                   wrap_c, 8) < 20 * s->qscale)
                    skip_dct[6] = 1;
                if (s->mecc.sad[1](NULL, ptr_cr + uv_dct_offset,
                                   dest_cr + uv_dct_offset,
                                   wrap_c, 8) < 20 * s->qscale)
                    skip_dct[7] = 1;
            }
        }
    }

    if (s->quantizer_noise_shaping) {
        if (!skip_dct[0])
            get_visual_weight(weight[0], ptr_y                 , wrap_y);
        if (!skip_dct[1])
            get_visual_weight(weight[1], ptr_y              + 8, wrap_y);
        if (!skip_dct[2])
            get_visual_weight(weight[2], ptr_y + dct_offset    , wrap_y);
        if (!skip_dct[3])
            get_visual_weight(weight[3], ptr_y + dct_offset + 8, wrap_y);
        if (!skip_dct[4])
            get_visual_weight(weight[4], ptr_cb                , wrap_c);
        if (!skip_dct[5])
            get_visual_weight(weight[5], ptr_cr                , wrap_c);
        if (!s->chroma_y_shift) { /* 422 */
            if (!skip_dct[6])
                get_visual_weight(weight[6], ptr_cb + uv_dct_offset,
                                  wrap_c);
            if (!skip_dct[7])
                get_visual_weight(weight[7], ptr_cr + uv_dct_offset,
                                  wrap_c);
        }
        memcpy(orig[0], s->block[0], sizeof(int16_t) * 64 * mb_block_count);
    }

    /* DCT & quantize */
    av_assert2(s->out_format != FMT_MJPEG || s->qscale == 8);
    {
        for (i = 0; i < mb_block_count; i++) {
            if (!skip_dct[i]) {
                int overflow;
                s->block_last_index[i] = s->dct_quantize(s, s->block[i], i, s->qscale, &overflow);
                // FIXME we could decide to change to quantizer instead of
                // clipping
                // JS: I don't think that would be a good idea it could lower
                //     quality instead of improve it. Just INTRADC clipping
                //     deserves changes in quantizer
                if (overflow)
                    clip_coeffs(s, s->block[i], s->block_last_index[i]);
            } else
                s->block_last_index[i] = -1;
        }
        if (s->quantizer_noise_shaping) {
            for (i = 0; i < mb_block_count; i++) {
                if (!skip_dct[i]) {
                    s->block_last_index[i] =
                        dct_quantize_refine(s, s->block[i], weight[i],
                                            orig[i], i, s->qscale);
                }
            }
        }

        if (s->luma_elim_threshold && !s->mb_intra)
            for (i = 0; i < 4; i++)
                dct_single_coeff_elimination(s, i, s->luma_elim_threshold);
        if (s->chroma_elim_threshold && !s->mb_intra)
            for (i = 4; i < mb_block_count; i++)
                dct_single_coeff_elimination(s, i, s->chroma_elim_threshold);

        if (s->mpv_flags & FF_MPV_FLAG_CBP_RD) {
            for (i = 0; i < mb_block_count; i++) {
                if (s->block_last_index[i] == -1)
                    s->coded_score[i] = INT_MAX / 256;
            }
        }
    }

    if ((s->avctx->flags & AV_CODEC_FLAG_GRAY) && s->mb_intra) {
        s->block_last_index[4] =
        s->block_last_index[5] = 0;
        s->block[4][0] =
        s->block[5][0] = (1024 + s->c_dc_scale / 2) / s->c_dc_scale;
        if (!s->chroma_y_shift) { /* 422 / 444 */
            for (i=6; i<12; i++) {
                s->block_last_index[i] = 0;
                s->block[i][0] = s->block[4][0];
            }
        }
    }

    // non c quantize code returns incorrect block_last_index FIXME
    if (s->alternate_scan && s->dct_quantize != ff_dct_quantize_c) {
        for (i = 0; i < mb_block_count; i++) {
            int j;
            if (s->block_last_index[i] > 0) {
                for (j = 63; j > 0; j--) {
                    if (s->block[i][s->intra_scantable.permutated[j]])
                        break;
                }
                s->block_last_index[i] = j;
            }
        }
    }

    /* huffman encode */
    switch(s->codec_id){ //FIXME funct ptr could be slightly faster
    case AV_CODEC_ID_MPEG1VIDEO:
    case AV_CODEC_ID_MPEG2VIDEO:
        if (CONFIG_MPEG1VIDEO_ENCODER || CONFIG_MPEG2VIDEO_ENCODER)
            ff_mpeg1_encode_mb(s, s->block, motion_x, motion_y);
        break;
    case AV_CODEC_ID_MPEG4:
        if (CONFIG_MPEG4_ENCODER)
            ff_mpeg4_encode_mb(s, s->block, motion_x, motion_y);
        break;
    case AV_CODEC_ID_MSMPEG4V2:
    case AV_CODEC_ID_MSMPEG4V3:
    case AV_CODEC_ID_WMV1:
        if (CONFIG_MSMPEG4_ENCODER)
            ff_msmpeg4_encode_mb(s, s->block, motion_x, motion_y);
        break;
    case AV_CODEC_ID_WMV2:
        if (CONFIG_WMV2_ENCODER)
            ff_wmv2_encode_mb(s, s->block, motion_x, motion_y);
        break;
    case AV_CODEC_ID_H261:
        if (CONFIG_H261_ENCODER)
            ff_h261_encode_mb(s, s->block, motion_x, motion_y);
        break;
    case AV_CODEC_ID_H263:
    case AV_CODEC_ID_H263P:
    case AV_CODEC_ID_FLV1:
    case AV_CODEC_ID_RV10:
    case AV_CODEC_ID_RV20:
        if (CONFIG_H263_ENCODER)
            ff_h263_encode_mb(s, s->block, motion_x, motion_y);
        break;
    case AV_CODEC_ID_MJPEG:
    case AV_CODEC_ID_AMV:
        if (CONFIG_MJPEG_ENCODER)
            ff_mjpeg_encode_mb(s, s->block);
        break;
    default:
        av_assert1(0);
    }
}

static av_always_inline void encode_mb(MpegEncContext *s, int motion_x, int motion_y)
{
    if (s->chroma_format == CHROMA_420) encode_mb_internal(s, motion_x, motion_y,  8, 8, 6);
    else if (s->chroma_format == CHROMA_422) encode_mb_internal(s, motion_x, motion_y, 16, 8, 8);
    else encode_mb_internal(s, motion_x, motion_y, 16, 16, 12);
}

static inline void copy_context_before_encode(MpegEncContext *d, MpegEncContext *s, int type){
    int i;

    memcpy(d->last_mv, s->last_mv, 2*2*2*sizeof(int)); //FIXME is memcpy faster than a loop?

    /* MPEG-1 */
    d->mb_skip_run= s->mb_skip_run;
    for(i=0; i<3; i++)
        d->last_dc[i] = s->last_dc[i];

    /* statistics */
    d->mv_bits= s->mv_bits;
    d->i_tex_bits= s->i_tex_bits;
    d->p_tex_bits= s->p_tex_bits;
    d->i_count= s->i_count;
    d->f_count= s->f_count;
    d->b_count= s->b_count;
    d->skip_count= s->skip_count;
    d->misc_bits= s->misc_bits;
    d->last_bits= 0;

    d->mb_skipped= 0;
    d->qscale= s->qscale;
    d->dquant= s->dquant;

    d->esc3_level_length= s->esc3_level_length;
}

static inline void copy_context_after_encode(MpegEncContext *d, MpegEncContext *s, int type){
    int i;

    memcpy(d->mv, s->mv, 2*4*2*sizeof(int));
    memcpy(d->last_mv, s->last_mv, 2*2*2*sizeof(int)); //FIXME is memcpy faster than a loop?

    /* MPEG-1 */
    d->mb_skip_run= s->mb_skip_run;
    for(i=0; i<3; i++)
        d->last_dc[i] = s->last_dc[i];

    /* statistics */
    d->mv_bits= s->mv_bits;
    d->i_tex_bits= s->i_tex_bits;
    d->p_tex_bits= s->p_tex_bits;
    d->i_count= s->i_count;
    d->f_count= s->f_count;
    d->b_count= s->b_count;
    d->skip_count= s->skip_count;
    d->misc_bits= s->misc_bits;

    d->mb_intra= s->mb_intra;
    d->mb_skipped= s->mb_skipped;
    d->mv_type= s->mv_type;
    d->mv_dir= s->mv_dir;
    d->pb= s->pb;
    if(s->data_partitioning){
        d->pb2= s->pb2;
        d->tex_pb= s->tex_pb;
    }
    d->block= s->block;
    for(i=0; i<8; i++)
        d->block_last_index[i]= s->block_last_index[i];
    d->interlaced_dct= s->interlaced_dct;
    d->qscale= s->qscale;

    d->esc3_level_length= s->esc3_level_length;
}

static inline void encode_mb_hq(MpegEncContext *s, MpegEncContext *backup, MpegEncContext *best, int type,
                           PutBitContext pb[2], PutBitContext pb2[2], PutBitContext tex_pb[2],
                           int *dmin, int *next_block, int motion_x, int motion_y)
{
    int score;
    uint8_t *dest_backup[3];

    copy_context_before_encode(s, backup, type);

    s->block= s->blocks[*next_block];
    s->pb= pb[*next_block];
    if(s->data_partitioning){
        s->pb2   = pb2   [*next_block];
        s->tex_pb= tex_pb[*next_block];
    }

    if(*next_block){
        memcpy(dest_backup, s->dest, sizeof(s->dest));
        s->dest[0] = s->sc.rd_scratchpad;
        s->dest[1] = s->sc.rd_scratchpad + 16*s->linesize;
        s->dest[2] = s->sc.rd_scratchpad + 16*s->linesize + 8;
        av_assert0(s->linesize >= 32); //FIXME
    }

    encode_mb(s, motion_x, motion_y);

    score= put_bits_count(&s->pb);
    if(s->data_partitioning){
        score+= put_bits_count(&s->pb2);
        score+= put_bits_count(&s->tex_pb);
    }

    if(s->avctx->mb_decision == FF_MB_DECISION_RD){
        ff_mpv_reconstruct_mb(s, s->block);

        score *= s->lambda2;
        score += sse_mb(s) << FF_LAMBDA_SHIFT;
    }

    if(*next_block){
        memcpy(s->dest, dest_backup, sizeof(s->dest));
    }

    if(score<*dmin){
        *dmin= score;
        *next_block^=1;

        copy_context_after_encode(best, s, type);
    }
}

static int sse(MpegEncContext *s, uint8_t *src1, uint8_t *src2, int w, int h, int stride){
    uint32_t *sq = ff_square_tab + 256;
    int acc=0;
    int x,y;

    if(w==16 && h==16)
        return s->mecc.sse[0](NULL, src1, src2, stride, 16);
    else if(w==8 && h==8)
        return s->mecc.sse[1](NULL, src1, src2, stride, 8);

    for(y=0; y<h; y++){
        for(x=0; x<w; x++){
            acc+= sq[src1[x + y*stride] - src2[x + y*stride]];
        }
    }

    av_assert2(acc>=0);

    return acc;
}

static int sse_mb(MpegEncContext *s){
    int w= 16;
    int h= 16;

    if(s->mb_x*16 + 16 > s->width ) w= s->width - s->mb_x*16;
    if(s->mb_y*16 + 16 > s->height) h= s->height- s->mb_y*16;

    if(w==16 && h==16)
      if(s->avctx->mb_cmp == FF_CMP_NSSE){
        return s->mecc.nsse[0](s, s->new_picture.f->data[0] + s->mb_x * 16 + s->mb_y * s->linesize   * 16, s->dest[0], s->linesize,   16) +
               s->mecc.nsse[1](s, s->new_picture.f->data[1] + s->mb_x *  8 + s->mb_y * s->uvlinesize *  8, s->dest[1], s->uvlinesize,  8) +
               s->mecc.nsse[1](s, s->new_picture.f->data[2] + s->mb_x *  8 + s->mb_y * s->uvlinesize *  8, s->dest[2], s->uvlinesize,  8);
      }else{
        return s->mecc.sse[0](NULL, s->new_picture.f->data[0] + s->mb_x * 16 + s->mb_y * s->linesize   * 16, s->dest[0], s->linesize,   16) +
               s->mecc.sse[1](NULL, s->new_picture.f->data[1] + s->mb_x *  8 + s->mb_y * s->uvlinesize *  8, s->dest[1], s->uvlinesize,  8) +
               s->mecc.sse[1](NULL, s->new_picture.f->data[2] + s->mb_x *  8 + s->mb_y * s->uvlinesize *  8, s->dest[2], s->uvlinesize,  8);
      }
    else
        return  sse(s, s->new_picture.f->data[0] + s->mb_x*16 + s->mb_y*s->linesize*16, s->dest[0], w, h, s->linesize)
               +sse(s, s->new_picture.f->data[1] + s->mb_x*8  + s->mb_y*s->uvlinesize*8,s->dest[1], w>>1, h>>1, s->uvlinesize)
               +sse(s, s->new_picture.f->data[2] + s->mb_x*8  + s->mb_y*s->uvlinesize*8,s->dest[2], w>>1, h>>1, s->uvlinesize);
}

static int pre_estimate_motion_thread(AVCodecContext *c, void *arg){
    MpegEncContext *s= *(void**)arg;


    s->me.pre_pass=1;
    s->me.dia_size= s->avctx->pre_dia_size;
    s->first_slice_line=1;
    for(s->mb_y= s->end_mb_y-1; s->mb_y >= s->start_mb_y; s->mb_y--) {
        for(s->mb_x=s->mb_width-1; s->mb_x >=0 ;s->mb_x--) {
            ff_pre_estimate_p_frame_motion(s, s->mb_x, s->mb_y);
        }
        s->first_slice_line=0;
    }

    s->me.pre_pass=0;

    return 0;
}

static int estimate_motion_thread(AVCodecContext *c, void *arg){
    MpegEncContext *s= *(void**)arg;

    ff_check_alignment();

    s->me.dia_size= s->avctx->dia_size;
    s->first_slice_line=1;
    for(s->mb_y= s->start_mb_y; s->mb_y < s->end_mb_y; s->mb_y++) {
        s->mb_x=0; //for block init below
        ff_init_block_index(s);
        for(s->mb_x=0; s->mb_x < s->mb_width; s->mb_x++) {
            s->block_index[0]+=2;
            s->block_index[1]+=2;
            s->block_index[2]+=2;
            s->block_index[3]+=2;

            /* compute motion vector & mb_type and store in context */
            if(s->pict_type==AV_PICTURE_TYPE_B)
                ff_estimate_b_frame_motion(s, s->mb_x, s->mb_y);
            else
                ff_estimate_p_frame_motion(s, s->mb_x, s->mb_y);
        }
        s->first_slice_line=0;
    }
    return 0;
}

static int mb_var_thread(AVCodecContext *c, void *arg){
    MpegEncContext *s= *(void**)arg;
    int mb_x, mb_y;

    ff_check_alignment();

    for(mb_y=s->start_mb_y; mb_y < s->end_mb_y; mb_y++) {
        for(mb_x=0; mb_x < s->mb_width; mb_x++) {
            int xx = mb_x * 16;
            int yy = mb_y * 16;
            uint8_t *pix = s->new_picture.f->data[0] + (yy * s->linesize) + xx;
            int varc;
            int sum = s->mpvencdsp.pix_sum(pix, s->linesize);

            varc = (s->mpvencdsp.pix_norm1(pix, s->linesize) -
                    (((unsigned) sum * sum) >> 8) + 500 + 128) >> 8;

            s->current_picture.mb_var [s->mb_stride * mb_y + mb_x] = varc;
            s->current_picture.mb_mean[s->mb_stride * mb_y + mb_x] = (sum+128)>>8;
            s->me.mb_var_sum_temp    += varc;
        }
    }
    return 0;
}

static void write_slice_end(MpegEncContext *s){
    if(CONFIG_MPEG4_ENCODER && s->codec_id==AV_CODEC_ID_MPEG4){
        if(s->partitioned_frame){
            ff_mpeg4_merge_partitions(s);
        }

        ff_mpeg4_stuffing(&s->pb);
    }else if(CONFIG_MJPEG_ENCODER && s->out_format == FMT_MJPEG){
        ff_mjpeg_encode_stuffing(s);
    }

    avpriv_align_put_bits(&s->pb);
    flush_put_bits(&s->pb);

    if ((s->avctx->flags & AV_CODEC_FLAG_PASS1) && !s->partitioned_frame)
        s->misc_bits+= get_bits_diff(s);
}

static void write_mb_info(MpegEncContext *s)
{
    uint8_t *ptr = s->mb_info_ptr + s->mb_info_size - 12;
    int offset = put_bits_count(&s->pb);
    int mba  = s->mb_x + s->mb_width * (s->mb_y % s->gob_index);
    int gobn = s->mb_y / s->gob_index;
    int pred_x, pred_y;
    if (CONFIG_H263_ENCODER)
        ff_h263_pred_motion(s, 0, 0, &pred_x, &pred_y);
    bytestream_put_le32(&ptr, offset);
    bytestream_put_byte(&ptr, s->qscale);
    bytestream_put_byte(&ptr, gobn);
    bytestream_put_le16(&ptr, mba);
    bytestream_put_byte(&ptr, pred_x); /* hmv1 */
    bytestream_put_byte(&ptr, pred_y); /* vmv1 */
    /* 4MV not implemented */
    bytestream_put_byte(&ptr, 0); /* hmv2 */
    bytestream_put_byte(&ptr, 0); /* vmv2 */
}

static void update_mb_info(MpegEncContext *s, int startcode)
{
    if (!s->mb_info)
        return;
    if (put_bits_count(&s->pb) - s->prev_mb_info*8 >= s->mb_info*8) {
        s->mb_info_size += 12;
        s->prev_mb_info = s->last_mb_info;
    }
    if (startcode) {
        s->prev_mb_info = put_bits_count(&s->pb)/8;
        /* This might have incremented mb_info_size above, and we return without
         * actually writing any info into that slot yet. But in that case,
         * this will be called again at the start of the after writing the
         * start code, actually writing the mb info. */
        return;
    }

    s->last_mb_info = put_bits_count(&s->pb)/8;
    if (!s->mb_info_size)
        s->mb_info_size += 12;
    write_mb_info(s);
}

int ff_mpv_reallocate_putbitbuffer(MpegEncContext *s, size_t threshold, size_t size_increase)
{
    if (   s->pb.buf_end - s->pb.buf - (put_bits_count(&s->pb)>>3) < threshold
        && s->slice_context_count == 1
        && s->pb.buf == s->avctx->internal->byte_buffer) {
        int lastgob_pos = s->ptr_lastgob - s->pb.buf;
        int vbv_pos     = s->vbv_delay_ptr - s->pb.buf;

        uint8_t *new_buffer = NULL;
        int new_buffer_size = 0;

        if ((s->avctx->internal->byte_buffer_size + size_increase) >= INT_MAX/8) {
            av_log(s->avctx, AV_LOG_ERROR, "Cannot reallocate putbit buffer\n");
            return AVERROR(ENOMEM);
        }

        emms_c();

        av_fast_padded_malloc(&new_buffer, &new_buffer_size,
                              s->avctx->internal->byte_buffer_size + size_increase);
        if (!new_buffer)
            return AVERROR(ENOMEM);

        memcpy(new_buffer, s->avctx->internal->byte_buffer, s->avctx->internal->byte_buffer_size);
        av_free(s->avctx->internal->byte_buffer);
        s->avctx->internal->byte_buffer      = new_buffer;
        s->avctx->internal->byte_buffer_size = new_buffer_size;
        rebase_put_bits(&s->pb, new_buffer, new_buffer_size);
        s->ptr_lastgob   = s->pb.buf + lastgob_pos;
        s->vbv_delay_ptr = s->pb.buf + vbv_pos;
    }
    if (s->pb.buf_end - s->pb.buf - (put_bits_count(&s->pb)>>3) < threshold)
        return AVERROR(EINVAL);
    return 0;
}

static int encode_thread(AVCodecContext *c, void *arg){
    MpegEncContext *s= *(void**)arg;
    int mb_x, mb_y;
    int chr_h= 16>>s->chroma_y_shift;
    int i, j;
    MpegEncContext best_s = { 0 }, backup_s;
    uint8_t bit_buf[2][MAX_MB_BYTES];
    uint8_t bit_buf2[2][MAX_MB_BYTES];
    uint8_t bit_buf_tex[2][MAX_MB_BYTES];
    PutBitContext pb[2], pb2[2], tex_pb[2];

    ff_check_alignment();

    for(i=0; i<2; i++){
        init_put_bits(&pb    [i], bit_buf    [i], MAX_MB_BYTES);
        init_put_bits(&pb2   [i], bit_buf2   [i], MAX_MB_BYTES);
        init_put_bits(&tex_pb[i], bit_buf_tex[i], MAX_MB_BYTES);
    }

    s->last_bits= put_bits_count(&s->pb);
    s->mv_bits=0;
    s->misc_bits=0;
    s->i_tex_bits=0;
    s->p_tex_bits=0;
    s->i_count=0;
    s->f_count=0;
    s->b_count=0;
    s->skip_count=0;

    for(i=0; i<3; i++){
        /* init last dc values */
        /* note: quant matrix value (8) is implied here */
        s->last_dc[i] = 128 << s->intra_dc_precision;

        s->current_picture.encoding_error[i] = 0;
    }
    if(s->codec_id==AV_CODEC_ID_AMV){
        s->last_dc[0] = 128*8/13;
        s->last_dc[1] = 128*8/14;
        s->last_dc[2] = 128*8/14;
    }
    s->mb_skip_run = 0;
    memset(s->last_mv, 0, sizeof(s->last_mv));

    s->last_mv_dir = 0;

    switch(s->codec_id){
    case AV_CODEC_ID_H263:
    case AV_CODEC_ID_H263P:
    case AV_CODEC_ID_FLV1:
        if (CONFIG_H263_ENCODER)
            s->gob_index = H263_GOB_HEIGHT(s->height);
        break;
    case AV_CODEC_ID_MPEG4:
        if(CONFIG_MPEG4_ENCODER && s->partitioned_frame)
            ff_mpeg4_init_partitions(s);
        break;
    }

    s->resync_mb_x=0;
    s->resync_mb_y=0;
    s->first_slice_line = 1;
    s->ptr_lastgob = s->pb.buf;
    for(mb_y= s->start_mb_y; mb_y < s->end_mb_y; mb_y++) {
        s->mb_x=0;
        s->mb_y= mb_y;

        ff_set_qscale(s, s->qscale);
        ff_init_block_index(s);

        for(mb_x=0; mb_x < s->mb_width; mb_x++) {
            int xy= mb_y*s->mb_stride + mb_x; // removed const, H261 needs to adjust this
            int mb_type= s->mb_type[xy];
//            int d;
            int dmin= INT_MAX;
            int dir;
            int size_increase =  s->avctx->internal->byte_buffer_size/4
                               + s->mb_width*MAX_MB_BYTES;

            ff_mpv_reallocate_putbitbuffer(s, MAX_MB_BYTES, size_increase);
            if(s->pb.buf_end - s->pb.buf - (put_bits_count(&s->pb)>>3) < MAX_MB_BYTES){
                av_log(s->avctx, AV_LOG_ERROR, "encoded frame too large\n");
                return -1;
            }
            if(s->data_partitioning){
                if(   s->pb2   .buf_end - s->pb2   .buf - (put_bits_count(&s->    pb2)>>3) < MAX_MB_BYTES
                   || s->tex_pb.buf_end - s->tex_pb.buf - (put_bits_count(&s->tex_pb )>>3) < MAX_MB_BYTES){
                    av_log(s->avctx, AV_LOG_ERROR, "encoded partitioned frame too large\n");
                    return -1;
                }
            }

            s->mb_x = mb_x;
            s->mb_y = mb_y;  // moved into loop, can get changed by H.261
            ff_update_block_index(s);

            if(CONFIG_H261_ENCODER && s->codec_id == AV_CODEC_ID_H261){
                ff_h261_reorder_mb_index(s);
                xy= s->mb_y*s->mb_stride + s->mb_x;
                mb_type= s->mb_type[xy];
            }

            /* write gob / video packet header  */
            if(s->rtp_mode){
                int current_packet_size, is_gob_start;

                current_packet_size= ((put_bits_count(&s->pb)+7)>>3) - (s->ptr_lastgob - s->pb.buf);

                is_gob_start = s->rtp_payload_size &&
                               current_packet_size >= s->rtp_payload_size &&
                               mb_y + mb_x > 0;

                if(s->start_mb_y == mb_y && mb_y > 0 && mb_x==0) is_gob_start=1;

                switch(s->codec_id){
                case AV_CODEC_ID_H263:
                case AV_CODEC_ID_H263P:
                    if(!s->h263_slice_structured)
                        if(s->mb_x || s->mb_y%s->gob_index) is_gob_start=0;
                    break;
                case AV_CODEC_ID_MPEG2VIDEO:
                    if(s->mb_x==0 && s->mb_y!=0) is_gob_start=1;
                case AV_CODEC_ID_MPEG1VIDEO:
                    if(s->mb_skip_run) is_gob_start=0;
                    break;
                case AV_CODEC_ID_MJPEG:
                    if(s->mb_x==0 && s->mb_y!=0) is_gob_start=1;
                    break;
                }

                if(is_gob_start){
                    if(s->start_mb_y != mb_y || mb_x!=0){
                        write_slice_end(s);

                        if(CONFIG_MPEG4_ENCODER && s->codec_id==AV_CODEC_ID_MPEG4 && s->partitioned_frame){
                            ff_mpeg4_init_partitions(s);
                        }
                    }

                    av_assert2((put_bits_count(&s->pb)&7) == 0);
                    current_packet_size= put_bits_ptr(&s->pb) - s->ptr_lastgob;

                    if (s->error_rate && s->resync_mb_x + s->resync_mb_y > 0) {
                        int r= put_bits_count(&s->pb)/8 + s->picture_number + 16 + s->mb_x + s->mb_y;
                        int d = 100 / s->error_rate;
                        if(r % d == 0){
                            current_packet_size=0;
                            s->pb.buf_ptr= s->ptr_lastgob;
                            assert(put_bits_ptr(&s->pb) == s->ptr_lastgob);
                        }
                    }

#if FF_API_RTP_CALLBACK
FF_DISABLE_DEPRECATION_WARNINGS
                    if (s->avctx->rtp_callback){
                        int number_mb = (mb_y - s->resync_mb_y)*s->mb_width + mb_x - s->resync_mb_x;
                        s->avctx->rtp_callback(s->avctx, s->ptr_lastgob, current_packet_size, number_mb);
                    }
FF_ENABLE_DEPRECATION_WARNINGS
#endif
                    update_mb_info(s, 1);

                    switch(s->codec_id){
                    case AV_CODEC_ID_MPEG4:
                        if (CONFIG_MPEG4_ENCODER) {
                            ff_mpeg4_encode_video_packet_header(s);
                            ff_mpeg4_clean_buffers(s);
                        }
                    break;
                    case AV_CODEC_ID_MPEG1VIDEO:
                    case AV_CODEC_ID_MPEG2VIDEO:
                        if (CONFIG_MPEG1VIDEO_ENCODER || CONFIG_MPEG2VIDEO_ENCODER) {
                            ff_mpeg1_encode_slice_header(s);
                            ff_mpeg1_clean_buffers(s);
                        }
                    break;
                    case AV_CODEC_ID_H263:
                    case AV_CODEC_ID_H263P:
                        if (CONFIG_H263_ENCODER)
                            ff_h263_encode_gob_header(s, mb_y);
                    break;
                    }

                    if (s->avctx->flags & AV_CODEC_FLAG_PASS1) {
                        int bits= put_bits_count(&s->pb);
                        s->misc_bits+= bits - s->last_bits;
                        s->last_bits= bits;
                    }

                    s->ptr_lastgob += current_packet_size;
                    s->first_slice_line=1;
                    s->resync_mb_x=mb_x;
                    s->resync_mb_y=mb_y;
                }
            }

            if(  (s->resync_mb_x   == s->mb_x)
               && s->resync_mb_y+1 == s->mb_y){
                s->first_slice_line=0;
            }

            s->mb_skipped=0;
            s->dquant=0; //only for QP_RD

            update_mb_info(s, 0);

            if (mb_type & (mb_type-1) || (s->mpv_flags & FF_MPV_FLAG_QP_RD)) { // more than 1 MB type possible or FF_MPV_FLAG_QP_RD
                int next_block=0;
                int pb_bits_count, pb2_bits_count, tex_pb_bits_count;

                copy_context_before_encode(&backup_s, s, -1);
                backup_s.pb= s->pb;
                best_s.data_partitioning= s->data_partitioning;
                best_s.partitioned_frame= s->partitioned_frame;
                if(s->data_partitioning){
                    backup_s.pb2= s->pb2;
                    backup_s.tex_pb= s->tex_pb;
                }

                if(mb_type&CANDIDATE_MB_TYPE_INTER){
                    s->mv_dir = MV_DIR_FORWARD;
                    s->mv_type = MV_TYPE_16X16;
                    s->mb_intra= 0;
                    s->mv[0][0][0] = s->p_mv_table[xy][0];
                    s->mv[0][0][1] = s->p_mv_table[xy][1];
                    encode_mb_hq(s, &backup_s, &best_s, CANDIDATE_MB_TYPE_INTER, pb, pb2, tex_pb,
                                 &dmin, &next_block, s->mv[0][0][0], s->mv[0][0][1]);
                }
                if(mb_type&CANDIDATE_MB_TYPE_INTER_I){
                    s->mv_dir = MV_DIR_FORWARD;
                    s->mv_type = MV_TYPE_FIELD;
                    s->mb_intra= 0;
                    for(i=0; i<2; i++){
                        j= s->field_select[0][i] = s->p_field_select_table[i][xy];
                        s->mv[0][i][0] = s->p_field_mv_table[i][j][xy][0];
                        s->mv[0][i][1] = s->p_field_mv_table[i][j][xy][1];
                    }
                    encode_mb_hq(s, &backup_s, &best_s, CANDIDATE_MB_TYPE_INTER_I, pb, pb2, tex_pb,
                                 &dmin, &next_block, 0, 0);
                }
                if(mb_type&CANDIDATE_MB_TYPE_SKIPPED){
                    s->mv_dir = MV_DIR_FORWARD;
                    s->mv_type = MV_TYPE_16X16;
                    s->mb_intra= 0;
                    s->mv[0][0][0] = 0;
                    s->mv[0][0][1] = 0;
                    encode_mb_hq(s, &backup_s, &best_s, CANDIDATE_MB_TYPE_SKIPPED, pb, pb2, tex_pb,
                                 &dmin, &next_block, s->mv[0][0][0], s->mv[0][0][1]);
                }
                if(mb_type&CANDIDATE_MB_TYPE_INTER4V){
                    s->mv_dir = MV_DIR_FORWARD;
                    s->mv_type = MV_TYPE_8X8;
                    s->mb_intra= 0;
                    for(i=0; i<4; i++){
                        s->mv[0][i][0] = s->current_picture.motion_val[0][s->block_index[i]][0];
                        s->mv[0][i][1] = s->current_picture.motion_val[0][s->block_index[i]][1];
                    }
                    encode_mb_hq(s, &backup_s, &best_s, CANDIDATE_MB_TYPE_INTER4V, pb, pb2, tex_pb,
                                 &dmin, &next_block, 0, 0);
                }
                if(mb_type&CANDIDATE_MB_TYPE_FORWARD){
                    s->mv_dir = MV_DIR_FORWARD;
                    s->mv_type = MV_TYPE_16X16;
                    s->mb_intra= 0;
                    s->mv[0][0][0] = s->b_forw_mv_table[xy][0];
                    s->mv[0][0][1] = s->b_forw_mv_table[xy][1];
                    encode_mb_hq(s, &backup_s, &best_s, CANDIDATE_MB_TYPE_FORWARD, pb, pb2, tex_pb,
                                 &dmin, &next_block, s->mv[0][0][0], s->mv[0][0][1]);
                }
                if(mb_type&CANDIDATE_MB_TYPE_BACKWARD){
                    s->mv_dir = MV_DIR_BACKWARD;
                    s->mv_type = MV_TYPE_16X16;
                    s->mb_intra= 0;
                    s->mv[1][0][0] = s->b_back_mv_table[xy][0];
                    s->mv[1][0][1] = s->b_back_mv_table[xy][1];
                    encode_mb_hq(s, &backup_s, &best_s, CANDIDATE_MB_TYPE_BACKWARD, pb, pb2, tex_pb,
                                 &dmin, &next_block, s->mv[1][0][0], s->mv[1][0][1]);
                }
                if(mb_type&CANDIDATE_MB_TYPE_BIDIR){
                    s->mv_dir = MV_DIR_FORWARD | MV_DIR_BACKWARD;
                    s->mv_type = MV_TYPE_16X16;
                    s->mb_intra= 0;
                    s->mv[0][0][0] = s->b_bidir_forw_mv_table[xy][0];
                    s->mv[0][0][1] = s->b_bidir_forw_mv_table[xy][1];
                    s->mv[1][0][0] = s->b_bidir_back_mv_table[xy][0];
                    s->mv[1][0][1] = s->b_bidir_back_mv_table[xy][1];
                    encode_mb_hq(s, &backup_s, &best_s, CANDIDATE_MB_TYPE_BIDIR, pb, pb2, tex_pb,
                                 &dmin, &next_block, 0, 0);
                }
                if(mb_type&CANDIDATE_MB_TYPE_FORWARD_I){
                    s->mv_dir = MV_DIR_FORWARD;
                    s->mv_type = MV_TYPE_FIELD;
                    s->mb_intra= 0;
                    for(i=0; i<2; i++){
                        j= s->field_select[0][i] = s->b_field_select_table[0][i][xy];
                        s->mv[0][i][0] = s->b_field_mv_table[0][i][j][xy][0];
                        s->mv[0][i][1] = s->b_field_mv_table[0][i][j][xy][1];
                    }
                    encode_mb_hq(s, &backup_s, &best_s, CANDIDATE_MB_TYPE_FORWARD_I, pb, pb2, tex_pb,
                                 &dmin, &next_block, 0, 0);
                }
                if(mb_type&CANDIDATE_MB_TYPE_BACKWARD_I){
                    s->mv_dir = MV_DIR_BACKWARD;
                    s->mv_type = MV_TYPE_FIELD;
                    s->mb_intra= 0;
                    for(i=0; i<2; i++){
                        j= s->field_select[1][i] = s->b_field_select_table[1][i][xy];
                        s->mv[1][i][0] = s->b_field_mv_table[1][i][j][xy][0];
                        s->mv[1][i][1] = s->b_field_mv_table[1][i][j][xy][1];
                    }
                    encode_mb_hq(s, &backup_s, &best_s, CANDIDATE_MB_TYPE_BACKWARD_I, pb, pb2, tex_pb,
                                 &dmin, &next_block, 0, 0);
                }
                if(mb_type&CANDIDATE_MB_TYPE_BIDIR_I){
                    s->mv_dir = MV_DIR_FORWARD | MV_DIR_BACKWARD;
                    s->mv_type = MV_TYPE_FIELD;
                    s->mb_intra= 0;
                    for(dir=0; dir<2; dir++){
                        for(i=0; i<2; i++){
                            j= s->field_select[dir][i] = s->b_field_select_table[dir][i][xy];
                            s->mv[dir][i][0] = s->b_field_mv_table[dir][i][j][xy][0];
                            s->mv[dir][i][1] = s->b_field_mv_table[dir][i][j][xy][1];
                        }
                    }
                    encode_mb_hq(s, &backup_s, &best_s, CANDIDATE_MB_TYPE_BIDIR_I, pb, pb2, tex_pb,
                                 &dmin, &next_block, 0, 0);
                }
                if(mb_type&CANDIDATE_MB_TYPE_INTRA){
                    s->mv_dir = 0;
                    s->mv_type = MV_TYPE_16X16;
                    s->mb_intra= 1;
                    s->mv[0][0][0] = 0;
                    s->mv[0][0][1] = 0;
                    encode_mb_hq(s, &backup_s, &best_s, CANDIDATE_MB_TYPE_INTRA, pb, pb2, tex_pb,
                                 &dmin, &next_block, 0, 0);
                    if(s->h263_pred || s->h263_aic){
                        if(best_s.mb_intra)
                            s->mbintra_table[mb_x + mb_y*s->mb_stride]=1;
                        else
                            ff_clean_intra_table_entries(s); //old mode?
                    }
                }

                if ((s->mpv_flags & FF_MPV_FLAG_QP_RD) && dmin < INT_MAX) {
                    if(best_s.mv_type==MV_TYPE_16X16){ //FIXME move 4mv after QPRD
                        const int last_qp= backup_s.qscale;
                        int qpi, qp, dc[6];
                        int16_t ac[6][16];
                        const int mvdir= (best_s.mv_dir&MV_DIR_BACKWARD) ? 1 : 0;
                        static const int dquant_tab[4]={-1,1,-2,2};
                        int storecoefs = s->mb_intra && s->dc_val[0];

                        av_assert2(backup_s.dquant == 0);

                        //FIXME intra
                        s->mv_dir= best_s.mv_dir;
                        s->mv_type = MV_TYPE_16X16;
                        s->mb_intra= best_s.mb_intra;
                        s->mv[0][0][0] = best_s.mv[0][0][0];
                        s->mv[0][0][1] = best_s.mv[0][0][1];
                        s->mv[1][0][0] = best_s.mv[1][0][0];
                        s->mv[1][0][1] = best_s.mv[1][0][1];

                        qpi = s->pict_type == AV_PICTURE_TYPE_B ? 2 : 0;
                        for(; qpi<4; qpi++){
                            int dquant= dquant_tab[qpi];
                            qp= last_qp + dquant;
                            if(qp < s->avctx->qmin || qp > s->avctx->qmax)
                                continue;
                            backup_s.dquant= dquant;
                            if(storecoefs){
                                for(i=0; i<6; i++){
                                    dc[i]= s->dc_val[0][ s->block_index[i] ];
                                    memcpy(ac[i], s->ac_val[0][s->block_index[i]], sizeof(int16_t)*16);
                                }
                            }

                            encode_mb_hq(s, &backup_s, &best_s, CANDIDATE_MB_TYPE_INTER /* wrong but unused */, pb, pb2, tex_pb,
                                         &dmin, &next_block, s->mv[mvdir][0][0], s->mv[mvdir][0][1]);
                            if(best_s.qscale != qp){
                                if(storecoefs){
                                    for(i=0; i<6; i++){
                                        s->dc_val[0][ s->block_index[i] ]= dc[i];
                                        memcpy(s->ac_val[0][s->block_index[i]], ac[i], sizeof(int16_t)*16);
                                    }
                                }
                            }
                        }
                    }
                }
                if(CONFIG_MPEG4_ENCODER && mb_type&CANDIDATE_MB_TYPE_DIRECT){
                    int mx= s->b_direct_mv_table[xy][0];
                    int my= s->b_direct_mv_table[xy][1];

                    backup_s.dquant = 0;
                    s->mv_dir = MV_DIR_FORWARD | MV_DIR_BACKWARD | MV_DIRECT;
                    s->mb_intra= 0;
                    ff_mpeg4_set_direct_mv(s, mx, my);
                    encode_mb_hq(s, &backup_s, &best_s, CANDIDATE_MB_TYPE_DIRECT, pb, pb2, tex_pb,
                                 &dmin, &next_block, mx, my);
                }
                if(CONFIG_MPEG4_ENCODER && mb_type&CANDIDATE_MB_TYPE_DIRECT0){
                    backup_s.dquant = 0;
                    s->mv_dir = MV_DIR_FORWARD | MV_DIR_BACKWARD | MV_DIRECT;
                    s->mb_intra= 0;
                    ff_mpeg4_set_direct_mv(s, 0, 0);
                    encode_mb_hq(s, &backup_s, &best_s, CANDIDATE_MB_TYPE_DIRECT, pb, pb2, tex_pb,
                                 &dmin, &next_block, 0, 0);
                }
                if (!best_s.mb_intra && s->mpv_flags & FF_MPV_FLAG_SKIP_RD) {
                    int coded=0;
                    for(i=0; i<6; i++)
                        coded |= s->block_last_index[i];
                    if(coded){
                        int mx,my;
                        memcpy(s->mv, best_s.mv, sizeof(s->mv));
                        if(CONFIG_MPEG4_ENCODER && best_s.mv_dir & MV_DIRECT){
                            mx=my=0; //FIXME find the one we actually used
                            ff_mpeg4_set_direct_mv(s, mx, my);
                        }else if(best_s.mv_dir&MV_DIR_BACKWARD){
                            mx= s->mv[1][0][0];
                            my= s->mv[1][0][1];
                        }else{
                            mx= s->mv[0][0][0];
                            my= s->mv[0][0][1];
                        }

                        s->mv_dir= best_s.mv_dir;
                        s->mv_type = best_s.mv_type;
                        s->mb_intra= 0;
/*                        s->mv[0][0][0] = best_s.mv[0][0][0];
                        s->mv[0][0][1] = best_s.mv[0][0][1];
                        s->mv[1][0][0] = best_s.mv[1][0][0];
                        s->mv[1][0][1] = best_s.mv[1][0][1];*/
                        backup_s.dquant= 0;
                        s->skipdct=1;
                        encode_mb_hq(s, &backup_s, &best_s, CANDIDATE_MB_TYPE_INTER /* wrong but unused */, pb, pb2, tex_pb,
                                        &dmin, &next_block, mx, my);
                        s->skipdct=0;
                    }
                }

                s->current_picture.qscale_table[xy] = best_s.qscale;

                copy_context_after_encode(s, &best_s, -1);

                pb_bits_count= put_bits_count(&s->pb);
                flush_put_bits(&s->pb);
                avpriv_copy_bits(&backup_s.pb, bit_buf[next_block^1], pb_bits_count);
                s->pb= backup_s.pb;

                if(s->data_partitioning){
                    pb2_bits_count= put_bits_count(&s->pb2);
                    flush_put_bits(&s->pb2);
                    avpriv_copy_bits(&backup_s.pb2, bit_buf2[next_block^1], pb2_bits_count);
                    s->pb2= backup_s.pb2;

                    tex_pb_bits_count= put_bits_count(&s->tex_pb);
                    flush_put_bits(&s->tex_pb);
                    avpriv_copy_bits(&backup_s.tex_pb, bit_buf_tex[next_block^1], tex_pb_bits_count);
                    s->tex_pb= backup_s.tex_pb;
                }
                s->last_bits= put_bits_count(&s->pb);

                if (CONFIG_H263_ENCODER &&
                    s->out_format == FMT_H263 && s->pict_type!=AV_PICTURE_TYPE_B)
                    ff_h263_update_motion_val(s);

                if(next_block==0){ //FIXME 16 vs linesize16
                    s->hdsp.put_pixels_tab[0][0](s->dest[0], s->sc.rd_scratchpad                     , s->linesize  ,16);
                    s->hdsp.put_pixels_tab[1][0](s->dest[1], s->sc.rd_scratchpad + 16*s->linesize    , s->uvlinesize, 8);
                    s->hdsp.put_pixels_tab[1][0](s->dest[2], s->sc.rd_scratchpad + 16*s->linesize + 8, s->uvlinesize, 8);
                }

                if(s->avctx->mb_decision == FF_MB_DECISION_BITS)
                    ff_mpv_reconstruct_mb(s, s->block);
            } else {
                int motion_x = 0, motion_y = 0;
                s->mv_type=MV_TYPE_16X16;
                // only one MB-Type possible

                switch(mb_type){
                case CANDIDATE_MB_TYPE_INTRA:
                    s->mv_dir = 0;
                    s->mb_intra= 1;
                    motion_x= s->mv[0][0][0] = 0;
                    motion_y= s->mv[0][0][1] = 0;
                    break;
                case CANDIDATE_MB_TYPE_INTER:
                    s->mv_dir = MV_DIR_FORWARD;
                    s->mb_intra= 0;
                    motion_x= s->mv[0][0][0] = s->p_mv_table[xy][0];
                    motion_y= s->mv[0][0][1] = s->p_mv_table[xy][1];
                    break;
                case CANDIDATE_MB_TYPE_INTER_I:
                    s->mv_dir = MV_DIR_FORWARD;
                    s->mv_type = MV_TYPE_FIELD;
                    s->mb_intra= 0;
                    for(i=0; i<2; i++){
                        j= s->field_select[0][i] = s->p_field_select_table[i][xy];
                        s->mv[0][i][0] = s->p_field_mv_table[i][j][xy][0];
                        s->mv[0][i][1] = s->p_field_mv_table[i][j][xy][1];
                    }
                    break;
                case CANDIDATE_MB_TYPE_INTER4V:
                    s->mv_dir = MV_DIR_FORWARD;
                    s->mv_type = MV_TYPE_8X8;
                    s->mb_intra= 0;
                    for(i=0; i<4; i++){
                        s->mv[0][i][0] = s->current_picture.motion_val[0][s->block_index[i]][0];
                        s->mv[0][i][1] = s->current_picture.motion_val[0][s->block_index[i]][1];
                    }
                    break;
                case CANDIDATE_MB_TYPE_DIRECT:
                    if (CONFIG_MPEG4_ENCODER) {
                        s->mv_dir = MV_DIR_FORWARD|MV_DIR_BACKWARD|MV_DIRECT;
                        s->mb_intra= 0;
                        motion_x=s->b_direct_mv_table[xy][0];
                        motion_y=s->b_direct_mv_table[xy][1];
                        ff_mpeg4_set_direct_mv(s, motion_x, motion_y);
                    }
                    break;
                case CANDIDATE_MB_TYPE_DIRECT0:
                    if (CONFIG_MPEG4_ENCODER) {
                        s->mv_dir = MV_DIR_FORWARD|MV_DIR_BACKWARD|MV_DIRECT;
                        s->mb_intra= 0;
                        ff_mpeg4_set_direct_mv(s, 0, 0);
                    }
                    break;
                case CANDIDATE_MB_TYPE_BIDIR:
                    s->mv_dir = MV_DIR_FORWARD | MV_DIR_BACKWARD;
                    s->mb_intra= 0;
                    s->mv[0][0][0] = s->b_bidir_forw_mv_table[xy][0];
                    s->mv[0][0][1] = s->b_bidir_forw_mv_table[xy][1];
                    s->mv[1][0][0] = s->b_bidir_back_mv_table[xy][0];
                    s->mv[1][0][1] = s->b_bidir_back_mv_table[xy][1];
                    break;
                case CANDIDATE_MB_TYPE_BACKWARD:
                    s->mv_dir = MV_DIR_BACKWARD;
                    s->mb_intra= 0;
                    motion_x= s->mv[1][0][0] = s->b_back_mv_table[xy][0];
                    motion_y= s->mv[1][0][1] = s->b_back_mv_table[xy][1];
                    break;
                case CANDIDATE_MB_TYPE_FORWARD:
                    s->mv_dir = MV_DIR_FORWARD;
                    s->mb_intra= 0;
                    motion_x= s->mv[0][0][0] = s->b_forw_mv_table[xy][0];
                    motion_y= s->mv[0][0][1] = s->b_forw_mv_table[xy][1];
                    break;
                case CANDIDATE_MB_TYPE_FORWARD_I:
                    s->mv_dir = MV_DIR_FORWARD;
                    s->mv_type = MV_TYPE_FIELD;
                    s->mb_intra= 0;
                    for(i=0; i<2; i++){
                        j= s->field_select[0][i] = s->b_field_select_table[0][i][xy];
                        s->mv[0][i][0] = s->b_field_mv_table[0][i][j][xy][0];
                        s->mv[0][i][1] = s->b_field_mv_table[0][i][j][xy][1];
                    }
                    break;
                case CANDIDATE_MB_TYPE_BACKWARD_I:
                    s->mv_dir = MV_DIR_BACKWARD;
                    s->mv_type = MV_TYPE_FIELD;
                    s->mb_intra= 0;
                    for(i=0; i<2; i++){
                        j= s->field_select[1][i] = s->b_field_select_table[1][i][xy];
                        s->mv[1][i][0] = s->b_field_mv_table[1][i][j][xy][0];
                        s->mv[1][i][1] = s->b_field_mv_table[1][i][j][xy][1];
                    }
                    break;
                case CANDIDATE_MB_TYPE_BIDIR_I:
                    s->mv_dir = MV_DIR_FORWARD | MV_DIR_BACKWARD;
                    s->mv_type = MV_TYPE_FIELD;
                    s->mb_intra= 0;
                    for(dir=0; dir<2; dir++){
                        for(i=0; i<2; i++){
                            j= s->field_select[dir][i] = s->b_field_select_table[dir][i][xy];
                            s->mv[dir][i][0] = s->b_field_mv_table[dir][i][j][xy][0];
                            s->mv[dir][i][1] = s->b_field_mv_table[dir][i][j][xy][1];
                        }
                    }
                    break;
                default:
                    av_log(s->avctx, AV_LOG_ERROR, "illegal MB type\n");
                }

                encode_mb(s, motion_x, motion_y);

                // RAL: Update last macroblock type
                s->last_mv_dir = s->mv_dir;

                if (CONFIG_H263_ENCODER &&
                    s->out_format == FMT_H263 && s->pict_type!=AV_PICTURE_TYPE_B)
                    ff_h263_update_motion_val(s);

                ff_mpv_reconstruct_mb(s, s->block);
            }

            /* clean the MV table in IPS frames for direct mode in B-frames */
            if(s->mb_intra /* && I,P,S_TYPE */){
                s->p_mv_table[xy][0]=0;
                s->p_mv_table[xy][1]=0;
            }

            if (s->avctx->flags & AV_CODEC_FLAG_PSNR) {
                int w= 16;
                int h= 16;

                if(s->mb_x*16 + 16 > s->width ) w= s->width - s->mb_x*16;
                if(s->mb_y*16 + 16 > s->height) h= s->height- s->mb_y*16;

                s->current_picture.encoding_error[0] += sse(
                    s, s->new_picture.f->data[0] + s->mb_x*16 + s->mb_y*s->linesize*16,
                    s->dest[0], w, h, s->linesize);
                s->current_picture.encoding_error[1] += sse(
                    s, s->new_picture.f->data[1] + s->mb_x*8  + s->mb_y*s->uvlinesize*chr_h,
                    s->dest[1], w>>1, h>>s->chroma_y_shift, s->uvlinesize);
                s->current_picture.encoding_error[2] += sse(
                    s, s->new_picture.f->data[2] + s->mb_x*8  + s->mb_y*s->uvlinesize*chr_h,
                    s->dest[2], w>>1, h>>s->chroma_y_shift, s->uvlinesize);
            }
            if(s->loop_filter){
                if(CONFIG_H263_ENCODER && s->out_format == FMT_H263)
                    ff_h263_loop_filter(s);
            }
            ff_dlog(s->avctx, "MB %d %d bits\n",
                    s->mb_x + s->mb_y * s->mb_stride, put_bits_count(&s->pb));
        }
    }

    //not beautiful here but we must write it before flushing so it has to be here
    if (CONFIG_MSMPEG4_ENCODER && s->msmpeg4_version && s->msmpeg4_version<4 && s->pict_type == AV_PICTURE_TYPE_I)
        ff_msmpeg4_encode_ext_header(s);

    write_slice_end(s);

#if FF_API_RTP_CALLBACK
FF_DISABLE_DEPRECATION_WARNINGS
    /* Send the last GOB if RTP */
    if (s->avctx->rtp_callback) {
        int number_mb = (mb_y - s->resync_mb_y)*s->mb_width - s->resync_mb_x;
        int pdif = put_bits_ptr(&s->pb) - s->ptr_lastgob;
        /* Call the RTP callback to send the last GOB */
        emms_c();
        s->avctx->rtp_callback(s->avctx, s->ptr_lastgob, pdif, number_mb);
    }
FF_ENABLE_DEPRECATION_WARNINGS
#endif

    return 0;
}

#define MERGE(field) dst->field += src->field; src->field=0
static void merge_context_after_me(MpegEncContext *dst, MpegEncContext *src){
    MERGE(me.scene_change_score);
    MERGE(me.mc_mb_var_sum_temp);
    MERGE(me.mb_var_sum_temp);
}

static void merge_context_after_encode(MpegEncContext *dst, MpegEncContext *src){
    int i;

    MERGE(dct_count[0]); //note, the other dct vars are not part of the context
    MERGE(dct_count[1]);
    MERGE(mv_bits);
    MERGE(i_tex_bits);
    MERGE(p_tex_bits);
    MERGE(i_count);
    MERGE(f_count);
    MERGE(b_count);
    MERGE(skip_count);
    MERGE(misc_bits);
    MERGE(er.error_count);
    MERGE(padding_bug_score);
    MERGE(current_picture.encoding_error[0]);
    MERGE(current_picture.encoding_error[1]);
    MERGE(current_picture.encoding_error[2]);

    if (dst->noise_reduction){
        for(i=0; i<64; i++){
            MERGE(dct_error_sum[0][i]);
            MERGE(dct_error_sum[1][i]);
        }
    }

    assert(put_bits_count(&src->pb) % 8 ==0);
    assert(put_bits_count(&dst->pb) % 8 ==0);
    avpriv_copy_bits(&dst->pb, src->pb.buf, put_bits_count(&src->pb));
    flush_put_bits(&dst->pb);
}

static int estimate_qp(MpegEncContext *s, int dry_run){
    if (s->next_lambda){
        s->current_picture_ptr->f->quality =
        s->current_picture.f->quality = s->next_lambda;
        if(!dry_run) s->next_lambda= 0;
    } else if (!s->fixed_qscale) {
        int quality;
#if CONFIG_LIBXVID
        if ((s->avctx->flags & AV_CODEC_FLAG_PASS2) && s->rc_strategy == MPV_RC_STRATEGY_XVID)
            quality = ff_xvid_rate_estimate_qscale(s, dry_run);
        else
#endif
        quality = ff_rate_estimate_qscale(s, dry_run);
        s->current_picture_ptr->f->quality =
        s->current_picture.f->quality = quality;
        if (s->current_picture.f->quality < 0)
            return -1;
    }

    if(s->adaptive_quant){
        switch(s->codec_id){
        case AV_CODEC_ID_MPEG4:
            if (CONFIG_MPEG4_ENCODER)
                ff_clean_mpeg4_qscales(s);
            break;
        case AV_CODEC_ID_H263:
        case AV_CODEC_ID_H263P:
        case AV_CODEC_ID_FLV1:
            if (CONFIG_H263_ENCODER)
                ff_clean_h263_qscales(s);
            break;
        default:
            ff_init_qscale_tab(s);
        }

        s->lambda= s->lambda_table[0];
        //FIXME broken
    }else
        s->lambda = s->current_picture.f->quality;
    update_qscale(s);
    return 0;
}

/* must be called before writing the header */
static void set_frame_distances(MpegEncContext * s){
    av_assert1(s->current_picture_ptr->f->pts != AV_NOPTS_VALUE);
    s->time = s->current_picture_ptr->f->pts * s->avctx->time_base.num;

    if(s->pict_type==AV_PICTURE_TYPE_B){
        s->pb_time= s->pp_time - (s->last_non_b_time - s->time);
        assert(s->pb_time > 0 && s->pb_time < s->pp_time);
    }else{
        s->pp_time= s->time - s->last_non_b_time;
        s->last_non_b_time= s->time;
        assert(s->picture_number==0 || s->pp_time > 0);
    }
}

static int encode_picture(MpegEncContext *s, int picture_number)
{
    int i, ret;
    int bits;
    int context_count = s->slice_context_count;

    s->picture_number = picture_number;

    /* Reset the average MB variance */
    s->me.mb_var_sum_temp    =
    s->me.mc_mb_var_sum_temp = 0;

    /* we need to initialize some time vars before we can encode B-frames */
    // RAL: Condition added for MPEG1VIDEO
    if (s->codec_id == AV_CODEC_ID_MPEG1VIDEO || s->codec_id == AV_CODEC_ID_MPEG2VIDEO || (s->h263_pred && !s->msmpeg4_version))
        set_frame_distances(s);
    if(CONFIG_MPEG4_ENCODER && s->codec_id == AV_CODEC_ID_MPEG4)
        ff_set_mpeg4_time(s);

    s->me.scene_change_score=0;

//    s->lambda= s->current_picture_ptr->quality; //FIXME qscale / ... stuff for ME rate distortion

    if(s->pict_type==AV_PICTURE_TYPE_I){
        if(s->msmpeg4_version >= 3) s->no_rounding=1;
        else                        s->no_rounding=0;
    }else if(s->pict_type!=AV_PICTURE_TYPE_B){
        if(s->flipflop_rounding || s->codec_id == AV_CODEC_ID_H263P || s->codec_id == AV_CODEC_ID_MPEG4)
            s->no_rounding ^= 1;
    }

    if (s->avctx->flags & AV_CODEC_FLAG_PASS2) {
        if (estimate_qp(s,1) < 0)
            return -1;
        ff_get_2pass_fcode(s);
    } else if (!(s->avctx->flags & AV_CODEC_FLAG_QSCALE)) {
        if(s->pict_type==AV_PICTURE_TYPE_B)
            s->lambda= s->last_lambda_for[s->pict_type];
        else
            s->lambda= s->last_lambda_for[s->last_non_b_pict_type];
        update_qscale(s);
    }

    if(s->codec_id != AV_CODEC_ID_AMV && s->codec_id != AV_CODEC_ID_MJPEG){
        if(s->q_chroma_intra_matrix   != s->q_intra_matrix  ) av_freep(&s->q_chroma_intra_matrix);
        if(s->q_chroma_intra_matrix16 != s->q_intra_matrix16) av_freep(&s->q_chroma_intra_matrix16);
        s->q_chroma_intra_matrix   = s->q_intra_matrix;
        s->q_chroma_intra_matrix16 = s->q_intra_matrix16;
    }

    s->mb_intra=0; //for the rate distortion & bit compare functions
    for(i=1; i<context_count; i++){
        ret = ff_update_duplicate_context(s->thread_context[i], s);
        if (ret < 0)
            return ret;
    }

    if(ff_init_me(s)<0)
        return -1;

    /* Estimate motion for every MB */
    if(s->pict_type != AV_PICTURE_TYPE_I){
        s->lambda  = (s->lambda  * s->me_penalty_compensation + 128) >> 8;
        s->lambda2 = (s->lambda2 * (int64_t) s->me_penalty_compensation + 128) >> 8;
        if (s->pict_type != AV_PICTURE_TYPE_B) {
            if ((s->me_pre && s->last_non_b_pict_type == AV_PICTURE_TYPE_I) ||
                s->me_pre == 2) {
                s->avctx->execute(s->avctx, pre_estimate_motion_thread, &s->thread_context[0], NULL, context_count, sizeof(void*));
            }
        }

        s->avctx->execute(s->avctx, estimate_motion_thread, &s->thread_context[0], NULL, context_count, sizeof(void*));
    }else /* if(s->pict_type == AV_PICTURE_TYPE_I) */{
        /* I-Frame */
        for(i=0; i<s->mb_stride*s->mb_height; i++)
            s->mb_type[i]= CANDIDATE_MB_TYPE_INTRA;

        if(!s->fixed_qscale){
            /* finding spatial complexity for I-frame rate control */
            s->avctx->execute(s->avctx, mb_var_thread, &s->thread_context[0], NULL, context_count, sizeof(void*));
        }
    }
    for(i=1; i<context_count; i++){
        merge_context_after_me(s, s->thread_context[i]);
    }
    s->current_picture.mc_mb_var_sum= s->current_picture_ptr->mc_mb_var_sum= s->me.mc_mb_var_sum_temp;
    s->current_picture.   mb_var_sum= s->current_picture_ptr->   mb_var_sum= s->me.   mb_var_sum_temp;
    emms_c();

    if (s->me.scene_change_score > s->scenechange_threshold &&
        s->pict_type == AV_PICTURE_TYPE_P) {
        s->pict_type= AV_PICTURE_TYPE_I;
        for(i=0; i<s->mb_stride*s->mb_height; i++)
            s->mb_type[i]= CANDIDATE_MB_TYPE_INTRA;
        if(s->msmpeg4_version >= 3)
            s->no_rounding=1;
        ff_dlog(s, "Scene change detected, encoding as I Frame %"PRId64" %"PRId64"\n",
                s->current_picture.mb_var_sum, s->current_picture.mc_mb_var_sum);
    }

    if(!s->umvplus){
        if(s->pict_type==AV_PICTURE_TYPE_P || s->pict_type==AV_PICTURE_TYPE_S) {
            s->f_code= ff_get_best_fcode(s, s->p_mv_table, CANDIDATE_MB_TYPE_INTER);

            if (s->avctx->flags & AV_CODEC_FLAG_INTERLACED_ME) {
                int a,b;
                a= ff_get_best_fcode(s, s->p_field_mv_table[0][0], CANDIDATE_MB_TYPE_INTER_I); //FIXME field_select
                b= ff_get_best_fcode(s, s->p_field_mv_table[1][1], CANDIDATE_MB_TYPE_INTER_I);
                s->f_code= FFMAX3(s->f_code, a, b);
            }

            ff_fix_long_p_mvs(s);
            ff_fix_long_mvs(s, NULL, 0, s->p_mv_table, s->f_code, CANDIDATE_MB_TYPE_INTER, 0);
            if (s->avctx->flags & AV_CODEC_FLAG_INTERLACED_ME) {
                int j;
                for(i=0; i<2; i++){
                    for(j=0; j<2; j++)
                        ff_fix_long_mvs(s, s->p_field_select_table[i], j,
                                        s->p_field_mv_table[i][j], s->f_code, CANDIDATE_MB_TYPE_INTER_I, 0);
                }
            }
        }

        if(s->pict_type==AV_PICTURE_TYPE_B){
            int a, b;

            a = ff_get_best_fcode(s, s->b_forw_mv_table, CANDIDATE_MB_TYPE_FORWARD);
            b = ff_get_best_fcode(s, s->b_bidir_forw_mv_table, CANDIDATE_MB_TYPE_BIDIR);
            s->f_code = FFMAX(a, b);

            a = ff_get_best_fcode(s, s->b_back_mv_table, CANDIDATE_MB_TYPE_BACKWARD);
            b = ff_get_best_fcode(s, s->b_bidir_back_mv_table, CANDIDATE_MB_TYPE_BIDIR);
            s->b_code = FFMAX(a, b);

            ff_fix_long_mvs(s, NULL, 0, s->b_forw_mv_table, s->f_code, CANDIDATE_MB_TYPE_FORWARD, 1);
            ff_fix_long_mvs(s, NULL, 0, s->b_back_mv_table, s->b_code, CANDIDATE_MB_TYPE_BACKWARD, 1);
            ff_fix_long_mvs(s, NULL, 0, s->b_bidir_forw_mv_table, s->f_code, CANDIDATE_MB_TYPE_BIDIR, 1);
            ff_fix_long_mvs(s, NULL, 0, s->b_bidir_back_mv_table, s->b_code, CANDIDATE_MB_TYPE_BIDIR, 1);
            if (s->avctx->flags & AV_CODEC_FLAG_INTERLACED_ME) {
                int dir, j;
                for(dir=0; dir<2; dir++){
                    for(i=0; i<2; i++){
                        for(j=0; j<2; j++){
                            int type= dir ? (CANDIDATE_MB_TYPE_BACKWARD_I|CANDIDATE_MB_TYPE_BIDIR_I)
                                          : (CANDIDATE_MB_TYPE_FORWARD_I |CANDIDATE_MB_TYPE_BIDIR_I);
                            ff_fix_long_mvs(s, s->b_field_select_table[dir][i], j,
                                            s->b_field_mv_table[dir][i][j], dir ? s->b_code : s->f_code, type, 1);
                        }
                    }
                }
            }
        }
    }

    if (estimate_qp(s, 0) < 0)
        return -1;

    if (s->qscale < 3 && s->max_qcoeff <= 128 &&
        s->pict_type == AV_PICTURE_TYPE_I &&
        !(s->avctx->flags & AV_CODEC_FLAG_QSCALE))
        s->qscale= 3; //reduce clipping problems

    if (s->out_format == FMT_MJPEG) {
        const uint16_t *  luma_matrix = ff_mpeg1_default_intra_matrix;
        const uint16_t *chroma_matrix = ff_mpeg1_default_intra_matrix;

        if (s->avctx->intra_matrix) {
            chroma_matrix =
            luma_matrix = s->avctx->intra_matrix;
        }
        if (s->avctx->chroma_intra_matrix)
            chroma_matrix = s->avctx->chroma_intra_matrix;

        /* for mjpeg, we do include qscale in the matrix */
        for(i=1;i<64;i++){
            int j = s->idsp.idct_permutation[i];

            s->chroma_intra_matrix[j] = av_clip_uint8((chroma_matrix[i] * s->qscale) >> 3);
            s->       intra_matrix[j] = av_clip_uint8((  luma_matrix[i] * s->qscale) >> 3);
        }
        s->y_dc_scale_table=
        s->c_dc_scale_table= ff_mpeg2_dc_scale_table[s->intra_dc_precision];
        s->chroma_intra_matrix[0] =
        s->intra_matrix[0] = ff_mpeg2_dc_scale_table[s->intra_dc_precision][8];
        ff_convert_matrix(s, s->q_intra_matrix, s->q_intra_matrix16,
                       s->intra_matrix, s->intra_quant_bias, 8, 8, 1);
        ff_convert_matrix(s, s->q_chroma_intra_matrix, s->q_chroma_intra_matrix16,
                       s->chroma_intra_matrix, s->intra_quant_bias, 8, 8, 1);
        s->qscale= 8;
    }
    if(s->codec_id == AV_CODEC_ID_AMV){
        static const uint8_t y[32]={13,13,13,13,13,13,13,13,13,13,13,13,13,13,13,13,13,13,13,13,13,13,13,13,13,13,13,13,13,13,13,13};
        static const uint8_t c[32]={14,14,14,14,14,14,14,14,14,14,14,14,14,14,14,14,14,14,14,14,14,14,14,14,14,14,14,14,14,14,14,14};
        for(i=1;i<64;i++){
            int j= s->idsp.idct_permutation[ff_zigzag_direct[i]];

            s->intra_matrix[j] = sp5x_quant_table[5*2+0][i];
            s->chroma_intra_matrix[j] = sp5x_quant_table[5*2+1][i];
        }
        s->y_dc_scale_table= y;
        s->c_dc_scale_table= c;
        s->intra_matrix[0] = 13;
        s->chroma_intra_matrix[0] = 14;
        ff_convert_matrix(s, s->q_intra_matrix, s->q_intra_matrix16,
                       s->intra_matrix, s->intra_quant_bias, 8, 8, 1);
        ff_convert_matrix(s, s->q_chroma_intra_matrix, s->q_chroma_intra_matrix16,
                       s->chroma_intra_matrix, s->intra_quant_bias, 8, 8, 1);
        s->qscale= 8;
    }

    //FIXME var duplication
    s->current_picture_ptr->f->key_frame =
    s->current_picture.f->key_frame = s->pict_type == AV_PICTURE_TYPE_I; //FIXME pic_ptr
    s->current_picture_ptr->f->pict_type =
    s->current_picture.f->pict_type = s->pict_type;

    if (s->current_picture.f->key_frame)
        s->picture_in_gop_number=0;

    s->mb_x = s->mb_y = 0;
    s->last_bits= put_bits_count(&s->pb);
    switch(s->out_format) {
    case FMT_MJPEG:
        if (CONFIG_MJPEG_ENCODER && s->huffman != HUFFMAN_TABLE_OPTIMAL)
            ff_mjpeg_encode_picture_header(s->avctx, &s->pb, &s->intra_scantable,
                                           s->pred, s->intra_matrix, s->chroma_intra_matrix);
        break;
    case FMT_H261:
        if (CONFIG_H261_ENCODER)
            ff_h261_encode_picture_header(s, picture_number);
        break;
    case FMT_H263:
        if (CONFIG_WMV2_ENCODER && s->codec_id == AV_CODEC_ID_WMV2)
            ff_wmv2_encode_picture_header(s, picture_number);
        else if (CONFIG_MSMPEG4_ENCODER && s->msmpeg4_version)
            ff_msmpeg4_encode_picture_header(s, picture_number);
        else if (CONFIG_MPEG4_ENCODER && s->h263_pred) {
            ret = ff_mpeg4_encode_picture_header(s, picture_number);
            if (ret < 0)
                return ret;
        } else if (CONFIG_RV10_ENCODER && s->codec_id == AV_CODEC_ID_RV10) {
            ret = ff_rv10_encode_picture_header(s, picture_number);
            if (ret < 0)
                return ret;
        }
        else if (CONFIG_RV20_ENCODER && s->codec_id == AV_CODEC_ID_RV20)
            ff_rv20_encode_picture_header(s, picture_number);
        else if (CONFIG_FLV_ENCODER && s->codec_id == AV_CODEC_ID_FLV1)
            ff_flv_encode_picture_header(s, picture_number);
        else if (CONFIG_H263_ENCODER)
            ff_h263_encode_picture_header(s, picture_number);
        break;
    case FMT_MPEG1:
        if (CONFIG_MPEG1VIDEO_ENCODER || CONFIG_MPEG2VIDEO_ENCODER)
            ff_mpeg1_encode_picture_header(s, picture_number);
        break;
    default:
        av_assert0(0);
    }
    bits= put_bits_count(&s->pb);
    s->header_bits= bits - s->last_bits;

    for(i=1; i<context_count; i++){
        update_duplicate_context_after_me(s->thread_context[i], s);
    }
    s->avctx->execute(s->avctx, encode_thread, &s->thread_context[0], NULL, context_count, sizeof(void*));
    for(i=1; i<context_count; i++){
        if (s->pb.buf_end == s->thread_context[i]->pb.buf)
            set_put_bits_buffer_size(&s->pb, FFMIN(s->thread_context[i]->pb.buf_end - s->pb.buf, INT_MAX/8-32));
        merge_context_after_encode(s, s->thread_context[i]);
    }
    emms_c();
    return 0;
}

static void denoise_dct_c(MpegEncContext *s, int16_t *block){
    const int intra= s->mb_intra;
    int i;

    s->dct_count[intra]++;

    for(i=0; i<64; i++){
        int level= block[i];

        if(level){
            if(level>0){
                s->dct_error_sum[intra][i] += level;
                level -= s->dct_offset[intra][i];
                if(level<0) level=0;
            }else{
                s->dct_error_sum[intra][i] -= level;
                level += s->dct_offset[intra][i];
                if(level>0) level=0;
            }
            block[i]= level;
        }
    }
}

static int dct_quantize_trellis_c(MpegEncContext *s,
                                  int16_t *block, int n,
                                  int qscale, int *overflow){
    const int *qmat;
    const uint16_t *matrix;
    const uint8_t *scantable;
    const uint8_t *perm_scantable;
    int max=0;
    unsigned int threshold1, threshold2;
    int bias=0;
    int run_tab[65];
    int level_tab[65];
    int score_tab[65];
    int survivor[65];
    int survivor_count;
    int last_run=0;
    int last_level=0;
    int last_score= 0;
    int last_i;
    int coeff[2][64];
    int coeff_count[64];
    int qmul, qadd, start_i, last_non_zero, i, dc;
    const int esc_length= s->ac_esc_length;
    uint8_t * length;
    uint8_t * last_length;
    const int lambda= s->lambda2 >> (FF_LAMBDA_SHIFT - 6);
    int mpeg2_qscale;

    s->fdsp.fdct(block);

    if(s->dct_error_sum)
        s->denoise_dct(s, block);
    qmul= qscale*16;
    qadd= ((qscale-1)|1)*8;

    if (s->q_scale_type) mpeg2_qscale = ff_mpeg2_non_linear_qscale[qscale];
    else                 mpeg2_qscale = qscale << 1;

    if (s->mb_intra) {
        int q;
        scantable= s->intra_scantable.scantable;
        perm_scantable= s->intra_scantable.permutated;
        if (!s->h263_aic) {
            if (n < 4)
                q = s->y_dc_scale;
            else
                q = s->c_dc_scale;
            q = q << 3;
        } else{
            /* For AIC we skip quant/dequant of INTRADC */
            q = 1 << 3;
            qadd=0;
        }

        /* note: block[0] is assumed to be positive */
        block[0] = (block[0] + (q >> 1)) / q;
        start_i = 1;
        last_non_zero = 0;
        qmat = n < 4 ? s->q_intra_matrix[qscale] : s->q_chroma_intra_matrix[qscale];
        matrix = n < 4 ? s->intra_matrix : s->chroma_intra_matrix;
        if(s->mpeg_quant || s->out_format == FMT_MPEG1 || s->out_format == FMT_MJPEG)
            bias= 1<<(QMAT_SHIFT-1);

        if (n > 3 && s->intra_chroma_ac_vlc_length) {
            length     = s->intra_chroma_ac_vlc_length;
            last_length= s->intra_chroma_ac_vlc_last_length;
        } else {
            length     = s->intra_ac_vlc_length;
            last_length= s->intra_ac_vlc_last_length;
        }
    } else {
        scantable= s->inter_scantable.scantable;
        perm_scantable= s->inter_scantable.permutated;
        start_i = 0;
        last_non_zero = -1;
        qmat = s->q_inter_matrix[qscale];
        matrix = s->inter_matrix;
        length     = s->inter_ac_vlc_length;
        last_length= s->inter_ac_vlc_last_length;
    }
    last_i= start_i;

    threshold1= (1<<QMAT_SHIFT) - bias - 1;
    threshold2= (threshold1<<1);

    for(i=63; i>=start_i; i--) {
        const int j = scantable[i];
        int level = block[j] * qmat[j];

        if(((unsigned)(level+threshold1))>threshold2){
            last_non_zero = i;
            break;
        }
    }

    for(i=start_i; i<=last_non_zero; i++) {
        const int j = scantable[i];
        int level = block[j] * qmat[j];

//        if(   bias+level >= (1<<(QMAT_SHIFT - 3))
//           || bias-level >= (1<<(QMAT_SHIFT - 3))){
        if(((unsigned)(level+threshold1))>threshold2){
            if(level>0){
                level= (bias + level)>>QMAT_SHIFT;
                coeff[0][i]= level;
                coeff[1][i]= level-1;
//                coeff[2][k]= level-2;
            }else{
                level= (bias - level)>>QMAT_SHIFT;
                coeff[0][i]= -level;
                coeff[1][i]= -level+1;
//                coeff[2][k]= -level+2;
            }
            coeff_count[i]= FFMIN(level, 2);
            av_assert2(coeff_count[i]);
            max |=level;
        }else{
            coeff[0][i]= (level>>31)|1;
            coeff_count[i]= 1;
        }
    }

    *overflow= s->max_qcoeff < max; //overflow might have happened

    if(last_non_zero < start_i){
        memset(block + start_i, 0, (64-start_i)*sizeof(int16_t));
        return last_non_zero;
    }

    score_tab[start_i]= 0;
    survivor[0]= start_i;
    survivor_count= 1;

    for(i=start_i; i<=last_non_zero; i++){
        int level_index, j, zero_distortion;
        int dct_coeff= FFABS(block[ scantable[i] ]);
        int best_score=256*256*256*120;

        if (s->fdsp.fdct == ff_fdct_ifast)
            dct_coeff= (dct_coeff*ff_inv_aanscales[ scantable[i] ]) >> 12;
        zero_distortion= dct_coeff*dct_coeff;

        for(level_index=0; level_index < coeff_count[i]; level_index++){
            int distortion;
            int level= coeff[level_index][i];
            const int alevel= FFABS(level);
            int unquant_coeff;

            av_assert2(level);

            if(s->out_format == FMT_H263 || s->out_format == FMT_H261){
                unquant_coeff= alevel*qmul + qadd;
            } else if(s->out_format == FMT_MJPEG) {
                j = s->idsp.idct_permutation[scantable[i]];
                unquant_coeff = alevel * matrix[j] * 8;
            }else{ // MPEG-1
                j = s->idsp.idct_permutation[scantable[i]]; // FIXME: optimize
                if(s->mb_intra){
                        unquant_coeff = (int)(  alevel  * mpeg2_qscale * matrix[j]) >> 4;
                        unquant_coeff =   (unquant_coeff - 1) | 1;
                }else{
                        unquant_coeff = (((  alevel  << 1) + 1) * mpeg2_qscale * ((int) matrix[j])) >> 5;
                        unquant_coeff =   (unquant_coeff - 1) | 1;
                }
                unquant_coeff<<= 3;
            }

            distortion= (unquant_coeff - dct_coeff) * (unquant_coeff - dct_coeff) - zero_distortion;
            level+=64;
            if((level&(~127)) == 0){
                for(j=survivor_count-1; j>=0; j--){
                    int run= i - survivor[j];
                    int score= distortion + length[UNI_AC_ENC_INDEX(run, level)]*lambda;
                    score += score_tab[i-run];

                    if(score < best_score){
                        best_score= score;
                        run_tab[i+1]= run;
                        level_tab[i+1]= level-64;
                    }
                }

                if(s->out_format == FMT_H263 || s->out_format == FMT_H261){
                    for(j=survivor_count-1; j>=0; j--){
                        int run= i - survivor[j];
                        int score= distortion + last_length[UNI_AC_ENC_INDEX(run, level)]*lambda;
                        score += score_tab[i-run];
                        if(score < last_score){
                            last_score= score;
                            last_run= run;
                            last_level= level-64;
                            last_i= i+1;
                        }
                    }
                }
            }else{
                distortion += esc_length*lambda;
                for(j=survivor_count-1; j>=0; j--){
                    int run= i - survivor[j];
                    int score= distortion + score_tab[i-run];

                    if(score < best_score){
                        best_score= score;
                        run_tab[i+1]= run;
                        level_tab[i+1]= level-64;
                    }
                }

                if(s->out_format == FMT_H263 || s->out_format == FMT_H261){
                  for(j=survivor_count-1; j>=0; j--){
                        int run= i - survivor[j];
                        int score= distortion + score_tab[i-run];
                        if(score < last_score){
                            last_score= score;
                            last_run= run;
                            last_level= level-64;
                            last_i= i+1;
                        }
                    }
                }
            }
        }

        score_tab[i+1]= best_score;

        // Note: there is a vlc code in MPEG-4 which is 1 bit shorter then another one with a shorter run and the same level
        if(last_non_zero <= 27){
            for(; survivor_count; survivor_count--){
                if(score_tab[ survivor[survivor_count-1] ] <= best_score)
                    break;
            }
        }else{
            for(; survivor_count; survivor_count--){
                if(score_tab[ survivor[survivor_count-1] ] <= best_score + lambda)
                    break;
            }
        }

        survivor[ survivor_count++ ]= i+1;
    }

    if(s->out_format != FMT_H263 && s->out_format != FMT_H261){
        last_score= 256*256*256*120;
        for(i= survivor[0]; i<=last_non_zero + 1; i++){
            int score= score_tab[i];
            if (i)
                score += lambda * 2; // FIXME more exact?

            if(score < last_score){
                last_score= score;
                last_i= i;
                last_level= level_tab[i];
                last_run= run_tab[i];
            }
        }
    }

    s->coded_score[n] = last_score;

    dc= FFABS(block[0]);
    last_non_zero= last_i - 1;
    memset(block + start_i, 0, (64-start_i)*sizeof(int16_t));

    if(last_non_zero < start_i)
        return last_non_zero;

    if(last_non_zero == 0 && start_i == 0){
        int best_level= 0;
        int best_score= dc * dc;

        for(i=0; i<coeff_count[0]; i++){
            int level= coeff[i][0];
            int alevel= FFABS(level);
            int unquant_coeff, score, distortion;

            if(s->out_format == FMT_H263 || s->out_format == FMT_H261){
                    unquant_coeff= (alevel*qmul + qadd)>>3;
            } else{ // MPEG-1
                    unquant_coeff = (((  alevel  << 1) + 1) * mpeg2_qscale * ((int) matrix[0])) >> 5;
                    unquant_coeff =   (unquant_coeff - 1) | 1;
            }
            unquant_coeff = (unquant_coeff + 4) >> 3;
            unquant_coeff<<= 3 + 3;

            distortion= (unquant_coeff - dc) * (unquant_coeff - dc);
            level+=64;
            if((level&(~127)) == 0) score= distortion + last_length[UNI_AC_ENC_INDEX(0, level)]*lambda;
            else                    score= distortion + esc_length*lambda;

            if(score < best_score){
                best_score= score;
                best_level= level - 64;
            }
        }
        block[0]= best_level;
        s->coded_score[n] = best_score - dc*dc;
        if(best_level == 0) return -1;
        else                return last_non_zero;
    }

    i= last_i;
    av_assert2(last_level);

    block[ perm_scantable[last_non_zero] ]= last_level;
    i -= last_run + 1;

    for(; i>start_i; i -= run_tab[i] + 1){
        block[ perm_scantable[i-1] ]= level_tab[i];
    }

    return last_non_zero;
}

//#define REFINE_STATS 1
static int16_t basis[64][64];

static void build_basis(uint8_t *perm){
    int i, j, x, y;
    emms_c();
    for(i=0; i<8; i++){
        for(j=0; j<8; j++){
            for(y=0; y<8; y++){
                for(x=0; x<8; x++){
                    double s= 0.25*(1<<BASIS_SHIFT);
                    int index= 8*i + j;
                    int perm_index= perm[index];
                    if(i==0) s*= sqrt(0.5);
                    if(j==0) s*= sqrt(0.5);
                    basis[perm_index][8*x + y]= lrintf(s * cos((M_PI/8.0)*i*(x+0.5)) * cos((M_PI/8.0)*j*(y+0.5)));
                }
            }
        }
    }
}

static int dct_quantize_refine(MpegEncContext *s, //FIXME breaks denoise?
                        int16_t *block, int16_t *weight, int16_t *orig,
                        int n, int qscale){
    int16_t rem[64];
    LOCAL_ALIGNED_16(int16_t, d1, [64]);
    const uint8_t *scantable;
    const uint8_t *perm_scantable;
//    unsigned int threshold1, threshold2;
//    int bias=0;
    int run_tab[65];
    int prev_run=0;
    int prev_level=0;
    int qmul, qadd, start_i, last_non_zero, i, dc;
    uint8_t * length;
    uint8_t * last_length;
    int lambda;
    int rle_index, run, q = 1, sum; //q is only used when s->mb_intra is true
#ifdef REFINE_STATS
static int count=0;
static int after_last=0;
static int to_zero=0;
static int from_zero=0;
static int raise=0;
static int lower=0;
static int messed_sign=0;
#endif

    if(basis[0][0] == 0)
        build_basis(s->idsp.idct_permutation);

    qmul= qscale*2;
    qadd= (qscale-1)|1;
    if (s->mb_intra) {
        scantable= s->intra_scantable.scantable;
        perm_scantable= s->intra_scantable.permutated;
        if (!s->h263_aic) {
            if (n < 4)
                q = s->y_dc_scale;
            else
                q = s->c_dc_scale;
        } else{
            /* For AIC we skip quant/dequant of INTRADC */
            q = 1;
            qadd=0;
        }
        q <<= RECON_SHIFT-3;
        /* note: block[0] is assumed to be positive */
        dc= block[0]*q;
//        block[0] = (block[0] + (q >> 1)) / q;
        start_i = 1;
//        if(s->mpeg_quant || s->out_format == FMT_MPEG1)
//            bias= 1<<(QMAT_SHIFT-1);
        if (n > 3 && s->intra_chroma_ac_vlc_length) {
            length     = s->intra_chroma_ac_vlc_length;
            last_length= s->intra_chroma_ac_vlc_last_length;
        } else {
            length     = s->intra_ac_vlc_length;
            last_length= s->intra_ac_vlc_last_length;
        }
    } else {
        scantable= s->inter_scantable.scantable;
        perm_scantable= s->inter_scantable.permutated;
        dc= 0;
        start_i = 0;
        length     = s->inter_ac_vlc_length;
        last_length= s->inter_ac_vlc_last_length;
    }
    last_non_zero = s->block_last_index[n];

#ifdef REFINE_STATS
{START_TIMER
#endif
    dc += (1<<(RECON_SHIFT-1));
    for(i=0; i<64; i++){
        rem[i] = dc - (orig[i] << RECON_SHIFT); // FIXME use orig directly instead of copying to rem[]
    }
#ifdef REFINE_STATS
STOP_TIMER("memset rem[]")}
#endif
    sum=0;
    for(i=0; i<64; i++){
        int one= 36;
        int qns=4;
        int w;

        w= FFABS(weight[i]) + qns*one;
        w= 15 + (48*qns*one + w/2)/w; // 16 .. 63

        weight[i] = w;
//        w=weight[i] = (63*qns + (w/2)) / w;

        av_assert2(w>0);
        av_assert2(w<(1<<6));
        sum += w*w;
    }
    lambda= sum*(uint64_t)s->lambda2 >> (FF_LAMBDA_SHIFT - 6 + 6 + 6 + 6);
#ifdef REFINE_STATS
{START_TIMER
#endif
    run=0;
    rle_index=0;
    for(i=start_i; i<=last_non_zero; i++){
        int j= perm_scantable[i];
        const int level= block[j];
        int coeff;

        if(level){
            if(level<0) coeff= qmul*level - qadd;
            else        coeff= qmul*level + qadd;
            run_tab[rle_index++]=run;
            run=0;

            s->mpvencdsp.add_8x8basis(rem, basis[j], coeff);
        }else{
            run++;
        }
    }
#ifdef REFINE_STATS
if(last_non_zero>0){
STOP_TIMER("init rem[]")
}
}

{START_TIMER
#endif
    for(;;){
        int best_score = s->mpvencdsp.try_8x8basis(rem, weight, basis[0], 0);
        int best_coeff=0;
        int best_change=0;
        int run2, best_unquant_change=0, analyze_gradient;
#ifdef REFINE_STATS
{START_TIMER
#endif
        analyze_gradient = last_non_zero > 2 || s->quantizer_noise_shaping >= 3;

        if(analyze_gradient){
#ifdef REFINE_STATS
{START_TIMER
#endif
            for(i=0; i<64; i++){
                int w= weight[i];

                d1[i] = (rem[i]*w*w + (1<<(RECON_SHIFT+12-1)))>>(RECON_SHIFT+12);
            }
#ifdef REFINE_STATS
STOP_TIMER("rem*w*w")}
{START_TIMER
#endif
            s->fdsp.fdct(d1);
#ifdef REFINE_STATS
STOP_TIMER("dct")}
#endif
        }

        if(start_i){
            const int level= block[0];
            int change, old_coeff;

            av_assert2(s->mb_intra);

            old_coeff= q*level;

            for(change=-1; change<=1; change+=2){
                int new_level= level + change;
                int score, new_coeff;

                new_coeff= q*new_level;
                if(new_coeff >= 2048 || new_coeff < 0)
                    continue;

                score = s->mpvencdsp.try_8x8basis(rem, weight, basis[0],
                                                  new_coeff - old_coeff);
                if(score<best_score){
                    best_score= score;
                    best_coeff= 0;
                    best_change= change;
                    best_unquant_change= new_coeff - old_coeff;
                }
            }
        }

        run=0;
        rle_index=0;
        run2= run_tab[rle_index++];
        prev_level=0;
        prev_run=0;

        for(i=start_i; i<64; i++){
            int j= perm_scantable[i];
            const int level= block[j];
            int change, old_coeff;

            if(s->quantizer_noise_shaping < 3 && i > last_non_zero + 1)
                break;

            if(level){
                if(level<0) old_coeff= qmul*level - qadd;
                else        old_coeff= qmul*level + qadd;
                run2= run_tab[rle_index++]; //FIXME ! maybe after last
            }else{
                old_coeff=0;
                run2--;
                av_assert2(run2>=0 || i >= last_non_zero );
            }

            for(change=-1; change<=1; change+=2){
                int new_level= level + change;
                int score, new_coeff, unquant_change;

                score=0;
                if(s->quantizer_noise_shaping < 2 && FFABS(new_level) > FFABS(level))
                   continue;

                if(new_level){
                    if(new_level<0) new_coeff= qmul*new_level - qadd;
                    else            new_coeff= qmul*new_level + qadd;
                    if(new_coeff >= 2048 || new_coeff <= -2048)
                        continue;
                    //FIXME check for overflow

                    if(level){
                        if(level < 63 && level > -63){
                            if(i < last_non_zero)
                                score +=   length[UNI_AC_ENC_INDEX(run, new_level+64)]
                                         - length[UNI_AC_ENC_INDEX(run, level+64)];
                            else
                                score +=   last_length[UNI_AC_ENC_INDEX(run, new_level+64)]
                                         - last_length[UNI_AC_ENC_INDEX(run, level+64)];
                        }
                    }else{
                        av_assert2(FFABS(new_level)==1);

                        if(analyze_gradient){
                            int g= d1[ scantable[i] ];
                            if(g && (g^new_level) >= 0)
                                continue;
                        }

                        if(i < last_non_zero){
                            int next_i= i + run2 + 1;
                            int next_level= block[ perm_scantable[next_i] ] + 64;

                            if(next_level&(~127))
                                next_level= 0;

                            if(next_i < last_non_zero)
                                score +=   length[UNI_AC_ENC_INDEX(run, 65)]
                                         + length[UNI_AC_ENC_INDEX(run2, next_level)]
                                         - length[UNI_AC_ENC_INDEX(run + run2 + 1, next_level)];
                            else
                                score +=  length[UNI_AC_ENC_INDEX(run, 65)]
                                        + last_length[UNI_AC_ENC_INDEX(run2, next_level)]
                                        - last_length[UNI_AC_ENC_INDEX(run + run2 + 1, next_level)];
                        }else{
                            score += last_length[UNI_AC_ENC_INDEX(run, 65)];
                            if(prev_level){
                                score +=  length[UNI_AC_ENC_INDEX(prev_run, prev_level)]
                                        - last_length[UNI_AC_ENC_INDEX(prev_run, prev_level)];
                            }
                        }
                    }
                }else{
                    new_coeff=0;
                    av_assert2(FFABS(level)==1);

                    if(i < last_non_zero){
                        int next_i= i + run2 + 1;
                        int next_level= block[ perm_scantable[next_i] ] + 64;

                        if(next_level&(~127))
                            next_level= 0;

                        if(next_i < last_non_zero)
                            score +=   length[UNI_AC_ENC_INDEX(run + run2 + 1, next_level)]
                                     - length[UNI_AC_ENC_INDEX(run2, next_level)]
                                     - length[UNI_AC_ENC_INDEX(run, 65)];
                        else
                            score +=   last_length[UNI_AC_ENC_INDEX(run + run2 + 1, next_level)]
                                     - last_length[UNI_AC_ENC_INDEX(run2, next_level)]
                                     - length[UNI_AC_ENC_INDEX(run, 65)];
                    }else{
                        score += -last_length[UNI_AC_ENC_INDEX(run, 65)];
                        if(prev_level){
                            score +=  last_length[UNI_AC_ENC_INDEX(prev_run, prev_level)]
                                    - length[UNI_AC_ENC_INDEX(prev_run, prev_level)];
                        }
                    }
                }

                score *= lambda;

                unquant_change= new_coeff - old_coeff;
                av_assert2((score < 100*lambda && score > -100*lambda) || lambda==0);

                score += s->mpvencdsp.try_8x8basis(rem, weight, basis[j],
                                                   unquant_change);
                if(score<best_score){
                    best_score= score;
                    best_coeff= i;
                    best_change= change;
                    best_unquant_change= unquant_change;
                }
            }
            if(level){
                prev_level= level + 64;
                if(prev_level&(~127))
                    prev_level= 0;
                prev_run= run;
                run=0;
            }else{
                run++;
            }
        }
#ifdef REFINE_STATS
STOP_TIMER("iterative step")}
#endif

        if(best_change){
            int j= perm_scantable[ best_coeff ];

            block[j] += best_change;

            if(best_coeff > last_non_zero){
                last_non_zero= best_coeff;
                av_assert2(block[j]);
#ifdef REFINE_STATS
after_last++;
#endif
            }else{
#ifdef REFINE_STATS
if(block[j]){
    if(block[j] - best_change){
        if(FFABS(block[j]) > FFABS(block[j] - best_change)){
            raise++;
        }else{
            lower++;
        }
    }else{
        from_zero++;
    }
}else{
    to_zero++;
}
#endif
                for(; last_non_zero>=start_i; last_non_zero--){
                    if(block[perm_scantable[last_non_zero]])
                        break;
                }
            }
#ifdef REFINE_STATS
count++;
if(256*256*256*64 % count == 0){
    av_log(s->avctx, AV_LOG_DEBUG, "after_last:%d to_zero:%d from_zero:%d raise:%d lower:%d sign:%d xyp:%d/%d/%d\n", after_last, to_zero, from_zero, raise, lower, messed_sign, s->mb_x, s->mb_y, s->picture_number);
}
#endif
            run=0;
            rle_index=0;
            for(i=start_i; i<=last_non_zero; i++){
                int j= perm_scantable[i];
                const int level= block[j];

                 if(level){
                     run_tab[rle_index++]=run;
                     run=0;
                 }else{
                     run++;
                 }
            }

            s->mpvencdsp.add_8x8basis(rem, basis[j], best_unquant_change);
        }else{
            break;
        }
    }
#ifdef REFINE_STATS
if(last_non_zero>0){
STOP_TIMER("iterative search")
}
}
#endif

    return last_non_zero;
}

/**
 * Permute an 8x8 block according to permutation.
 * @param block the block which will be permuted according to
 *              the given permutation vector
 * @param permutation the permutation vector
 * @param last the last non zero coefficient in scantable order, used to
 *             speed the permutation up
 * @param scantable the used scantable, this is only used to speed the
 *                  permutation up, the block is not (inverse) permutated
 *                  to scantable order!
 */
void ff_block_permute(int16_t *block, uint8_t *permutation,
                      const uint8_t *scantable, int last)
{
    int i;
    int16_t temp[64];

    if (last <= 0)
        return;
    //FIXME it is ok but not clean and might fail for some permutations
    // if (permutation[1] == 1)
    // return;

    for (i = 0; i <= last; i++) {
        const int j = scantable[i];
        temp[j] = block[j];
        block[j] = 0;
    }

    for (i = 0; i <= last; i++) {
        const int j = scantable[i];
        const int perm_j = permutation[j];
        block[perm_j] = temp[j];
    }
}

int ff_dct_quantize_c(MpegEncContext *s,
                        int16_t *block, int n,
                        int qscale, int *overflow)
{
    int i, j, level, last_non_zero, q, start_i;
    const int *qmat;
    const uint8_t *scantable;
    int bias;
    int max=0;
    unsigned int threshold1, threshold2;

    s->fdsp.fdct(block);

    if(s->dct_error_sum)
        s->denoise_dct(s, block);

    if (s->mb_intra) {
        scantable= s->intra_scantable.scantable;
        if (!s->h263_aic) {
            if (n < 4)
                q = s->y_dc_scale;
            else
                q = s->c_dc_scale;
            q = q << 3;
        } else
            /* For AIC we skip quant/dequant of INTRADC */
            q = 1 << 3;

        /* note: block[0] is assumed to be positive */
        block[0] = (block[0] + (q >> 1)) / q;
        start_i = 1;
        last_non_zero = 0;
        qmat = n < 4 ? s->q_intra_matrix[qscale] : s->q_chroma_intra_matrix[qscale];
        bias= s->intra_quant_bias*(1<<(QMAT_SHIFT - QUANT_BIAS_SHIFT));
    } else {
        scantable= s->inter_scantable.scantable;
        start_i = 0;
        last_non_zero = -1;
        qmat = s->q_inter_matrix[qscale];
        bias= s->inter_quant_bias*(1<<(QMAT_SHIFT - QUANT_BIAS_SHIFT));
    }
    threshold1= (1<<QMAT_SHIFT) - bias - 1;
    threshold2= (threshold1<<1);
    for(i=63;i>=start_i;i--) {
        j = scantable[i];
        level = block[j] * qmat[j];

        if(((unsigned)(level+threshold1))>threshold2){
            last_non_zero = i;
            break;
        }else{
            block[j]=0;
        }
    }
    for(i=start_i; i<=last_non_zero; i++) {
        j = scantable[i];
        level = block[j] * qmat[j];

//        if(   bias+level >= (1<<QMAT_SHIFT)
//           || bias-level >= (1<<QMAT_SHIFT)){
        if(((unsigned)(level+threshold1))>threshold2){
            if(level>0){
                level= (bias + level)>>QMAT_SHIFT;
                block[j]= level;
            }else{
                level= (bias - level)>>QMAT_SHIFT;
                block[j]= -level;
            }
            max |=level;
        }else{
            block[j]=0;
        }
    }
    *overflow= s->max_qcoeff < max; //overflow might have happened

    /* we need this permutation so that we correct the IDCT, we only permute the !=0 elements */
    if (s->idsp.perm_type != FF_IDCT_PERM_NONE)
        ff_block_permute(block, s->idsp.idct_permutation,
                      scantable, last_non_zero);

    return last_non_zero;
}

#define OFFSET(x) offsetof(MpegEncContext, x)
#define VE AV_OPT_FLAG_VIDEO_PARAM | AV_OPT_FLAG_ENCODING_PARAM
static const AVOption h263_options[] = {
    { "obmc",         "use overlapped block motion compensation.", OFFSET(obmc), AV_OPT_TYPE_BOOL, { .i64 = 0 }, 0, 1, VE },
    { "mb_info",      "emit macroblock info for RFC 2190 packetization, the parameter value is the maximum payload size", OFFSET(mb_info), AV_OPT_TYPE_INT, { .i64 = 0 }, 0, INT_MAX, VE },
    FF_MPV_COMMON_OPTS
    { NULL },
};

static const AVClass h263_class = {
    .class_name = "H.263 encoder",
    .item_name  = av_default_item_name,
    .option     = h263_options,
    .version    = LIBAVUTIL_VERSION_INT,
};

AVCodec ff_h263_encoder = {
    .name           = "h263",
    .long_name      = NULL_IF_CONFIG_SMALL("H.263 / H.263-1996"),
    .type           = AVMEDIA_TYPE_VIDEO,
    .id             = AV_CODEC_ID_H263,
    .priv_data_size = sizeof(MpegEncContext),
    .init           = ff_mpv_encode_init,
    .encode2        = ff_mpv_encode_picture,
    .close          = ff_mpv_encode_end,
    .pix_fmts= (const enum AVPixelFormat[]){AV_PIX_FMT_YUV420P, AV_PIX_FMT_NONE},
    .priv_class     = &h263_class,
};

static const AVOption h263p_options[] = {
    { "umv",        "Use unlimited motion vectors.",    OFFSET(umvplus),       AV_OPT_TYPE_BOOL, { .i64 = 0 }, 0, 1, VE },
    { "aiv",        "Use alternative inter VLC.",       OFFSET(alt_inter_vlc), AV_OPT_TYPE_BOOL, { .i64 = 0 }, 0, 1, VE },
    { "obmc",       "use overlapped block motion compensation.", OFFSET(obmc), AV_OPT_TYPE_BOOL, { .i64 = 0 }, 0, 1, VE },
    { "structured_slices", "Write slice start position at every GOB header instead of just GOB number.", OFFSET(h263_slice_structured), AV_OPT_TYPE_BOOL, { .i64 = 0 }, 0, 1, VE},
    FF_MPV_COMMON_OPTS
    { NULL },
};
static const AVClass h263p_class = {
    .class_name = "H.263p encoder",
    .item_name  = av_default_item_name,
    .option     = h263p_options,
    .version    = LIBAVUTIL_VERSION_INT,
};

AVCodec ff_h263p_encoder = {
    .name           = "h263p",
    .long_name      = NULL_IF_CONFIG_SMALL("H.263+ / H.263-1998 / H.263 version 2"),
    .type           = AVMEDIA_TYPE_VIDEO,
    .id             = AV_CODEC_ID_H263P,
    .priv_data_size = sizeof(MpegEncContext),
    .init           = ff_mpv_encode_init,
    .encode2        = ff_mpv_encode_picture,
    .close          = ff_mpv_encode_end,
    .capabilities   = AV_CODEC_CAP_SLICE_THREADS,
    .pix_fmts       = (const enum AVPixelFormat[]){ AV_PIX_FMT_YUV420P, AV_PIX_FMT_NONE },
    .priv_class     = &h263p_class,
};

static const AVClass msmpeg4v2_class = {
    .class_name = "msmpeg4v2 encoder",
    .item_name  = av_default_item_name,
    .option     = ff_mpv_generic_options,
    .version    = LIBAVUTIL_VERSION_INT,
};

AVCodec ff_msmpeg4v2_encoder = {
    .name           = "msmpeg4v2",
    .long_name      = NULL_IF_CONFIG_SMALL("MPEG-4 part 2 Microsoft variant version 2"),
    .type           = AVMEDIA_TYPE_VIDEO,
    .id             = AV_CODEC_ID_MSMPEG4V2,
    .priv_data_size = sizeof(MpegEncContext),
    .init           = ff_mpv_encode_init,
    .encode2        = ff_mpv_encode_picture,
    .close          = ff_mpv_encode_end,
    .pix_fmts       = (const enum AVPixelFormat[]){ AV_PIX_FMT_YUV420P, AV_PIX_FMT_NONE },
    .priv_class     = &msmpeg4v2_class,
};

static const AVClass msmpeg4v3_class = {
    .class_name = "msmpeg4v3 encoder",
    .item_name  = av_default_item_name,
    .option     = ff_mpv_generic_options,
    .version    = LIBAVUTIL_VERSION_INT,
};

AVCodec ff_msmpeg4v3_encoder = {
    .name           = "msmpeg4",
    .long_name      = NULL_IF_CONFIG_SMALL("MPEG-4 part 2 Microsoft variant version 3"),
    .type           = AVMEDIA_TYPE_VIDEO,
    .id             = AV_CODEC_ID_MSMPEG4V3,
    .priv_data_size = sizeof(MpegEncContext),
    .init           = ff_mpv_encode_init,
    .encode2        = ff_mpv_encode_picture,
    .close          = ff_mpv_encode_end,
    .pix_fmts       = (const enum AVPixelFormat[]){ AV_PIX_FMT_YUV420P, AV_PIX_FMT_NONE },
    .priv_class     = &msmpeg4v3_class,
};

static const AVClass wmv1_class = {
    .class_name = "wmv1 encoder",
    .item_name  = av_default_item_name,
    .option     = ff_mpv_generic_options,
    .version    = LIBAVUTIL_VERSION_INT,
};

AVCodec ff_wmv1_encoder = {
    .name           = "wmv1",
    .long_name      = NULL_IF_CONFIG_SMALL("Windows Media Video 7"),
    .type           = AVMEDIA_TYPE_VIDEO,
    .id             = AV_CODEC_ID_WMV1,
    .priv_data_size = sizeof(MpegEncContext),
    .init           = ff_mpv_encode_init,
    .encode2        = ff_mpv_encode_picture,
    .close          = ff_mpv_encode_end,
    .pix_fmts       = (const enum AVPixelFormat[]){ AV_PIX_FMT_YUV420P, AV_PIX_FMT_NONE },
    .priv_class     = &wmv1_class,
};<|MERGE_RESOLUTION|>--- conflicted
+++ resolved
@@ -742,25 +742,13 @@
         s->inter_quant_bias = -(1 << (QUANT_BIAS_SHIFT - 2));
     }
 
-<<<<<<< HEAD
     if (avctx->qmin > avctx->qmax || avctx->qmin <= 0) {
         av_log(avctx, AV_LOG_ERROR, "qmin and or qmax are invalid, they must be 0 < min <= max\n");
         return AVERROR(EINVAL);
     }
 
-#if FF_API_QUANT_BIAS
-FF_DISABLE_DEPRECATION_WARNINGS
-    if (avctx->intra_quant_bias != FF_DEFAULT_QUANT_BIAS)
-        s->intra_quant_bias = avctx->intra_quant_bias;
-    if (avctx->inter_quant_bias != FF_DEFAULT_QUANT_BIAS)
-        s->inter_quant_bias = avctx->inter_quant_bias;
-FF_ENABLE_DEPRECATION_WARNINGS
-#endif
-
     av_log(avctx, AV_LOG_DEBUG, "intra_quant_bias = %d inter_quant_bias = %d\n",s->intra_quant_bias,s->inter_quant_bias);
 
-=======
->>>>>>> 94eed68a
     if (avctx->codec_id == AV_CODEC_ID_MPEG4 &&
         s->avctx->time_base.den > (1 << 16) - 1) {
         av_log(avctx, AV_LOG_ERROR,
@@ -1033,20 +1021,8 @@
                           31, 0);
     }
 
-#if FF_API_RC_STRATEGY
-FF_DISABLE_DEPRECATION_WARNINGS
-    if (!s->rc_strategy)
-        s->rc_strategy = s->avctx->rc_strategy;
-FF_ENABLE_DEPRECATION_WARNINGS
-#endif
-
     if (ff_rate_control_init(s) < 0)
         return -1;
-
-<<<<<<< HEAD
-#if FF_API_RC_STRATEGY
-    av_assert0(MPV_RC_STRATEGY_XVID == FF_RC_STRATEGY_XVID);
-#endif
 
     if ((s->avctx->flags & AV_CODEC_FLAG_PASS2) && s->rc_strategy == MPV_RC_STRATEGY_XVID) {
 #if CONFIG_LIBXVID
@@ -1060,34 +1036,6 @@
             return ret;
     }
 
-#if FF_API_MPV_OPT
-    FF_DISABLE_DEPRECATION_WARNINGS
-    if (avctx->rc_qsquish != 0.0)
-        s->rc_qsquish = avctx->rc_qsquish;
-    if (avctx->rc_qmod_amp != 0.0)
-        s->rc_qmod_amp = avctx->rc_qmod_amp;
-    if (avctx->rc_qmod_freq)
-        s->rc_qmod_freq = avctx->rc_qmod_freq;
-    if (avctx->rc_buffer_aggressivity != 1.0)
-        s->rc_buffer_aggressivity = avctx->rc_buffer_aggressivity;
-    if (avctx->rc_initial_cplx != 0.0)
-        s->rc_initial_cplx = avctx->rc_initial_cplx;
-    if (avctx->lmin)
-        s->lmin = avctx->lmin;
-    if (avctx->lmax)
-        s->lmax = avctx->lmax;
-
-    if (avctx->rc_eq) {
-        av_freep(&s->rc_eq);
-        s->rc_eq = av_strdup(avctx->rc_eq);
-        if (!s->rc_eq)
-            return AVERROR(ENOMEM);
-    }
-    FF_ENABLE_DEPRECATION_WARNINGS
-#endif
-
-=======
->>>>>>> 94eed68a
 #if FF_API_PRIVATE_OPT
     FF_DISABLE_DEPRECATION_WARNINGS
     if (avctx->brd_scale)
