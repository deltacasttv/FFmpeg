\input texinfo @c -*- texinfo -*-

@settitle Developer Documentation
@titlepage
@center @titlefont{Developer Documentation}
@end titlepage

@top

@contents

@chapter Developers Guide

@section API
@itemize @bullet
@item libavcodec is the library containing the codecs (both encoding and
decoding). Look at @file{doc/examples/decoding_encoding.c} to see how to use
it.

@item libavformat is the library containing the file format handling (mux and
demux code for several formats). Look at @file{ffplay.c} to use it in a
player. See @file{doc/examples/muxing.c} to use it to generate audio or video
streams.

@end itemize

@section Integrating libavcodec or libavformat in your program

You can integrate all the source code of the libraries to link them
statically to avoid any version problem. All you need is to provide a
'config.mak' and a 'config.h' in the parent directory. See the defines
generated by ./configure to understand what is needed.

You can use libavcodec or libavformat in your commercial program, but
@emph{any patch you make must be published}. The best way to proceed is
to send your patches to the FFmpeg mailing list.

@section Contributing

There are 3 ways by which code gets into ffmpeg.
@itemize @bullet
@item Submitting Patches to the main developer mailing list
      see @ref{Submitting patches} for details.
@item Directly committing changes to the main tree.
@item Committing changes to a git clone, for example on github.com or
      gitorious.org. And asking us to merge these changes.
@end itemize

Whichever way, changes should be reviewed by the maintainer of the code
before they are committed. And they should follow the @ref{Coding Rules}.
The developer making the commit and the author are responsible for their changes
and should try to fix issues their commit causes.

@anchor{Coding Rules}
@section Coding Rules

@subsection Code formatting conventions

There are the following guidelines regarding the indentation in files:
@itemize @bullet
@item
Indent size is 4.
@item
The TAB character is forbidden outside of Makefiles as is any
form of trailing whitespace. Commits containing either will be
rejected by the git repository.
@item
You should try to limit your code lines to 80 characters; however, do so if
and only if this improves readability.
@end itemize
The presentation is one inspired by 'indent -i4 -kr -nut'.

The main priority in FFmpeg is simplicity and small code size in order to
minimize the bug count.

@subsection Comments
Use the JavaDoc/Doxygen  format (see examples below) so that code documentation
can be generated automatically. All nontrivial functions should have a comment
above them explaining what the function does, even if it is just one sentence.
All structures and their member variables should be documented, too.

Avoid Qt-style and similar Doxygen syntax with @code{!} in it, i.e. replace
@code{//!} with @code{///} and similar.  Also @@ syntax should be employed
for markup commands, i.e. use @code{@@param} and not @code{\param}.

@example
/**
 * @@file
 * MPEG codec.
 * @@author ...
 */

/**
 * Summary sentence.
 * more text ...
 * ...
 */
typedef struct Foobar@{
    int var1; /**< var1 description */
    int var2; ///< var2 description
    /** var3 description */
    int var3;
@} Foobar;

/**
 * Summary sentence.
 * more text ...
 * ...
 * @@param my_parameter description of my_parameter
 * @@return return value description
 */
int myfunc(int my_parameter)
...
@end example

@subsection C language features

FFmpeg is programmed in the ISO C90 language with a few additional
features from ISO C99, namely:
@itemize @bullet
@item
the @samp{inline} keyword;
@item
@samp{//} comments;
@item
designated struct initializers (@samp{struct s x = @{ .i = 17 @};})
@item
compound literals (@samp{x = (struct s) @{ 17, 23 @};})
@end itemize

These features are supported by all compilers we care about, so we will not
accept patches to remove their use unless they absolutely do not impair
clarity and performance.

All code must compile with recent versions of GCC and a number of other
currently supported compilers. To ensure compatibility, please do not use
additional C99 features or GCC extensions. Especially watch out for:
@itemize @bullet
@item
mixing statements and declarations;
@item
@samp{long long} (use @samp{int64_t} instead);
@item
@samp{__attribute__} not protected by @samp{#ifdef __GNUC__} or similar;
@item
GCC statement expressions (@samp{(x = (@{ int y = 4; y; @})}).
@end itemize

@subsection Naming conventions
All names are using underscores (_), not CamelCase. For example, @samp{avfilter_get_video_buffer} is
a valid function name and @samp{AVFilterGetVideo} is not. The exception from this are type names, like
for example structs and enums; they should always be in the CamelCase


There are following conventions for naming variables and functions:
@itemize @bullet
@item
For local variables no prefix is required.
@item
For variables and functions declared as @code{static} no prefixes are required.
@item
For variables and functions used internally by the library, @code{ff_} prefix
should be used.
For example, @samp{ff_w64_demuxer}.
@item
For variables and functions used internally across multiple libraries, use
@code{avpriv_}. For example, @samp{avpriv_aac_parse_header}.
@item
For exported names, each library has its own prefixes. Just check the existing
code and name accordingly.
@end itemize

@subsection Miscellaneous conventions
@itemize @bullet
@item
fprintf and printf are forbidden in libavformat and libavcodec,
please use av_log() instead.
@item
Casts should be used only when necessary. Unneeded parentheses
should also be avoided if they don't make the code easier to understand.
@end itemize

@subsection Editor configuration
In order to configure Vim to follow FFmpeg formatting conventions, paste
the following snippet into your @file{.vimrc}:
@example
" indentation rules for FFmpeg: 4 spaces, no tabs
set expandtab
set shiftwidth=4
set softtabstop=4
set cindent
set cinoptions=(0
" Allow tabs in Makefiles.
autocmd FileType make set noexpandtab shiftwidth=8 softtabstop=8
" Trailing whitespace and tabs are forbidden, so highlight them.
highlight ForbiddenWhitespace ctermbg=red guibg=red
match ForbiddenWhitespace /\s\+$\|\t/
" Do not highlight spaces at the end of line while typing on that line.
autocmd InsertEnter * match ForbiddenWhitespace /\t\|\s\+\%#\@@<!$/
@end example

For Emacs, add these roughly equivalent lines to your @file{.emacs.d/init.el}:
@example
(c-add-style "ffmpeg"
             '("k&r"
               (c-basic-offset . 4)
               (indent-tabs-mode . nil)
               (show-trailing-whitespace . t)
               (c-offsets-alist
                (statement-cont . (c-lineup-assignments +)))
               )
             )
(setq c-default-style "ffmpeg")
@end example

@section Development Policy

@enumerate
@item
   Contributions should be licensed under the LGPL 2.1, including an
   "or any later version" clause, or the MIT license.  GPL 2 including
   an "or any later version" clause is also acceptable, but LGPL is
   preferred.
@item
   You must not commit code which breaks FFmpeg! (Meaning unfinished but
   enabled code which breaks compilation or compiles but does not work or
   breaks the regression tests)
   You can commit unfinished stuff (for testing etc), but it must be disabled
   (#ifdef etc) by default so it does not interfere with other developers'
   work.
@item
<<<<<<< HEAD
   You do not have to over-test things. If it works for you, and you think it
   should work for others, then commit. If your code has problems
   (portability, triggers compiler bugs, unusual environment etc) they will be
   reported and eventually fixed.
=======
   Patches should be generated using @code{git format-patch} or directly sent
   using @code{git send-email}.
   Please make sure you give the proper credit by setting the correct author
   in the commit.
@item
   The commit message should have a short first line in the form of
   a @samp{topic: short description} as a header, separated by a newline
   from the body consisting of an explanation of why the change is necessary.
   If the commit fixes a known bug on the bug tracker, the commit message
   should include its bug ID. Referring to the issue on the bug tracker does
   not exempt you from writing an excerpt of the bug in the commit message.
   If the patch is a bug fix which should be backported to stable releases,
   i.e. a non-API/ABI-breaking bug fix, add @code{CC: libav-stable@@libav.org}
   to the bottom of your commit message, and make sure to CC your patch to
   this address, too. Some git setups will do this automatically.
@item
   Work in progress patches should be sent to the mailing list with the [WIP]
   or the [RFC] tag.
@item
   Branches in public personal repos are advised as way to
   work on issues collaboratively.
@item
   You do not have to over-test things. If it works for you and you think it
   should work for others, send it to the mailing list for review.
   If you have doubt about portability please state it in the submission so
   people with specific hardware could test it.
>>>>>>> 074a00d1
@item
   Do not commit unrelated changes together, split them into self-contained
   pieces. Also do not forget that if part B depends on part A, but A does not
   depend on B, then A can and should be committed first and separate from B.
   Keeping changes well split into self-contained parts makes reviewing and
   understanding them on the commit log mailing list easier. This also helps
   in case of debugging later on.
   Also if you have doubts about splitting or not splitting, do not hesitate to
   ask/discuss it on the developer mailing list.
@item
   Do not change behavior of the programs (renaming options etc) or public
   API or ABI without first discussing it on the ffmpeg-devel mailing list.
   Do not remove functionality from the code. Just improve!

   Note: Redundant code can be removed.
@item
   Do not commit changes to the build system (Makefiles, configure script)
   which change behavior, defaults etc, without asking first. The same
   applies to compiler warning fixes, trivial looking fixes and to code
   maintained by other developers. We usually have a reason for doing things
   the way we do. Send your changes as patches to the ffmpeg-devel mailing
   list, and if the code maintainers say OK, you may commit. This does not
   apply to files you wrote and/or maintain.
@item
   We refuse source indentation and other cosmetic changes if they are mixed
   with functional changes, such commits will be rejected and removed. Every
   developer has his own indentation style, you should not change it. Of course
   if you (re)write something, you can use your own style, even though we would
   prefer if the indentation throughout FFmpeg was consistent (Many projects
   force a given indentation style - we do not.). If you really need to make
   indentation changes (try to avoid this), separate them strictly from real
   changes.

   NOTE: If you had to put if()@{ .. @} over a large (> 5 lines) chunk of code,
   then either do NOT change the indentation of the inner part within (do not
   move it to the right)! or do so in a separate commit
@item
   Always fill out the commit log message. Describe in a few lines what you
   changed and why. You can refer to mailing list postings if you fix a
   particular bug. Comments such as "fixed!" or "Changed it." are unacceptable.
   Recommended format:
   area changed: Short 1 line description

   details describing what and why and giving references.
@item
   Make sure the author of the commit is set correctly. (see git commit --author)
   If you apply a patch, send an
   answer to ffmpeg-devel (or wherever you got the patch from) saying that
   you applied the patch.
@item
   When applying patches that have been discussed (at length) on the mailing
   list, reference the thread in the log message.
@item
    Do NOT commit to code actively maintained by others without permission.
    Send a patch to ffmpeg-devel instead. If no one answers within a reasonable
    timeframe (12h for build failures and security fixes, 3 days small changes,
    1 week for big patches) then commit your patch if you think it is OK.
    Also note, the maintainer can simply ask for more time to review!
@item
    Subscribe to the ffmpeg-cvslog mailing list. The diffs of all commits
    are sent there and reviewed by all the other developers. Bugs and possible
    improvements or general questions regarding commits are discussed there. We
    expect you to react if problems with your code are uncovered.
@item
    Update the documentation if you change behavior or add features. If you are
    unsure how best to do this, send a patch to ffmpeg-devel, the documentation
    maintainer(s) will review and commit your stuff.
@item
    Try to keep important discussions and requests (also) on the public
    developer mailing list, so that all developers can benefit from them.
@item
    Never write to unallocated memory, never write over the end of arrays,
    always check values read from some untrusted source before using them
    as array index or other risky things.
@item
    Remember to check if you need to bump versions for the specific libav*
    parts (libavutil, libavcodec, libavformat) you are changing. You need
    to change the version integer.
    Incrementing the first component means no backward compatibility to
    previous versions (e.g. removal of a function from the public API).
    Incrementing the second component means backward compatible change
    (e.g. addition of a function to the public API or extension of an
    existing data structure).
    Incrementing the third component means a noteworthy binary compatible
    change (e.g. encoder bug fix that matters for the decoder). The third
    component always starts at 100 to distinguish FFmpeg from Libav.
@item
    Compiler warnings indicate potential bugs or code with bad style. If a type of
    warning always points to correct and clean code, that warning should
    be disabled, not the code changed.
    Thus the remaining warnings can either be bugs or correct code.
    If it is a bug, the bug has to be fixed. If it is not, the code should
    be changed to not generate a warning unless that causes a slowdown
    or obfuscates the code.
@item
    If you add a new file, give it a proper license header. Do not copy and
    paste it from a random place, use an existing file as template.
@end enumerate

We think our rules are not too hard. If you have comments, contact us.

Note, these rules are mostly borrowed from the MPlayer project.

@anchor{Submitting patches}
@section Submitting patches

First, read the @ref{Coding Rules} above if you did not yet, in particular
the rules regarding patch submission.

When you submit your patch, please use @code{git format-patch} or
@code{git send-email}. We cannot read other diffs :-)

Also please do not submit a patch which contains several unrelated changes.
Split it into separate, self-contained pieces. This does not mean splitting
file by file. Instead, make the patch as small as possible while still
keeping it as a logical unit that contains an individual change, even
if it spans multiple files. This makes reviewing your patches much easier
for us and greatly increases your chances of getting your patch applied.

Use the patcheck tool of FFmpeg to check your patch.
The tool is located in the tools directory.

Run the @ref{Regression tests} before submitting a patch in order to verify
it does not cause unexpected problems.

It also helps quite a bit if you tell us what the patch does (for example
'replaces lrint by lrintf'), and why (for example '*BSD isn't C99 compliant
and has no lrint()')

Also please if you send several patches, send each patch as a separate mail,
do not attach several unrelated patches to the same mail.

Patches should be posted to the
@uref{http://lists.ffmpeg.org/mailman/listinfo/ffmpeg-devel, ffmpeg-devel}
mailing list. Use @code{git send-email} when possible since it will properly
send patches without requiring extra care. If you cannot, then send patches
as base64-encoded attachments, so your patch is not trashed during
transmission.

Your patch will be reviewed on the mailing list. You will likely be asked
to make some changes and are expected to send in an improved version that
incorporates the requests from the review. This process may go through
several iterations. Once your patch is deemed good enough, some developer
will pick it up and commit it to the official FFmpeg tree.

Give us a few days to react. But if some time passes without reaction,
send a reminder by email. Your patch should eventually be dealt with.


@section New codecs or formats checklist

@enumerate
@item
    Did you use av_cold for codec initialization and close functions?
@item
    Did you add a long_name under NULL_IF_CONFIG_SMALL to the AVCodec or
    AVInputFormat/AVOutputFormat struct?
@item
    Did you bump the minor version number (and reset the micro version
    number) in @file{libavcodec/version.h} or @file{libavformat/version.h}?
@item
    Did you register it in @file{allcodecs.c} or @file{allformats.c}?
@item
    Did you add the AVCodecID to @file{avcodec.h}?
    When adding new codec IDs, also add an entry to the codec descriptor
    list in @file{libavcodec/codec_desc.c}.
@item
    If it has a FourCC, did you add it to @file{libavformat/riff.c},
    even if it is only a decoder?
@item
    Did you add a rule to compile the appropriate files in the Makefile?
    Remember to do this even if you're just adding a format to a file that is
    already being compiled by some other rule, like a raw demuxer.
@item
    Did you add an entry to the table of supported formats or codecs in
    @file{doc/general.texi}?
@item
    Did you add an entry in the Changelog?
@item
    If it depends on a parser or a library, did you add that dependency in
    configure?
@item
    Did you @code{git add} the appropriate files before committing?
@item
    Did you make sure it compiles standalone, i.e. with
    @code{configure --disable-everything --enable-decoder=foo}
    (or @code{--enable-demuxer} or whatever your component is)?
@end enumerate


@section patch submission checklist

@enumerate
@item
    Does @code{make fate} pass with the patch applied?
@item
    Was the patch generated with git format-patch or send-email?
@item
    Did you sign off your patch? (git commit -s)
    See @url{http://git.kernel.org/?p=linux/kernel/git/torvalds/linux.git;a=blob_plain;f=Documentation/SubmittingPatches} for the meaning
    of sign off.
@item
    Did you provide a clear git commit log message?
@item
    Is the patch against latest FFmpeg git master branch?
@item
    Are you subscribed to ffmpeg-devel?
    (the list is subscribers only due to spam)
@item
    Have you checked that the changes are minimal, so that the same cannot be
    achieved with a smaller patch and/or simpler final code?
@item
    If the change is to speed critical code, did you benchmark it?
@item
    If you did any benchmarks, did you provide them in the mail?
@item
    Have you checked that the patch does not introduce buffer overflows or
    other security issues?
@item
    Did you test your decoder or demuxer against damaged data? If no, see
    tools/trasher, the noise bitstream filter, and
    @uref{http://caca.zoy.org/wiki/zzuf, zzuf}. Your decoder or demuxer
    should not crash, end in a (near) infinite loop, or allocate ridiculous
    amounts of memory when fed damaged data.
@item
    Does the patch not mix functional and cosmetic changes?
@item
    Did you add tabs or trailing whitespace to the code? Both are forbidden.
@item
    Is the patch attached to the email you send?
@item
    Is the mime type of the patch correct? It should be text/x-diff or
    text/x-patch or at least text/plain and not application/octet-stream.
@item
    If the patch fixes a bug, did you provide a verbose analysis of the bug?
@item
    If the patch fixes a bug, did you provide enough information, including
    a sample, so the bug can be reproduced and the fix can be verified?
    Note please do not attach samples >100k to mails but rather provide a
    URL, you can upload to ftp://upload.ffmpeg.org
@item
    Did you provide a verbose summary about what the patch does change?
@item
    Did you provide a verbose explanation why it changes things like it does?
@item
    Did you provide a verbose summary of the user visible advantages and
    disadvantages if the patch is applied?
@item
    Did you provide an example so we can verify the new feature added by the
    patch easily?
@item
    If you added a new file, did you insert a license header? It should be
    taken from FFmpeg, not randomly copied and pasted from somewhere else.
@item
    You should maintain alphabetical order in alphabetically ordered lists as
    long as doing so does not break API/ABI compatibility.
@item
    Lines with similar content should be aligned vertically when doing so
    improves readability.
@item
    Consider to add a regression test for your code.
@item
    If you added YASM code please check that things still work with --disable-yasm
@item
    Make sure you check the return values of function and return appropriate
    error codes. Especially memory allocation functions like @code{av_malloc()}
    are notoriously left unchecked, which is a serious problem.
@end enumerate

@section Patch review process

All patches posted to ffmpeg-devel will be reviewed, unless they contain a
clear note that the patch is not for the git master branch.
Reviews and comments will be posted as replies to the patch on the
mailing list. The patch submitter then has to take care of every comment,
that can be by resubmitting a changed patch or by discussion. Resubmitted
patches will themselves be reviewed like any other patch. If at some point
a patch passes review with no comments then it is approved, that can for
simple and small patches happen immediately while large patches will generally
have to be changed and reviewed many times before they are approved.
After a patch is approved it will be committed to the repository.

We will review all submitted patches, but sometimes we are quite busy so
especially for large patches this can take several weeks.

If you feel that the review process is too slow and you are willing to try to
take over maintainership of the area of code you change then just clone
git master and maintain the area of code there. We will merge each area from
where its best maintained.

When resubmitting patches, please do not make any significant changes
not related to the comments received during review. Such patches will
be rejected. Instead, submit significant changes or new features as
separate patches.

@anchor{Regression tests}
@section Regression tests

Before submitting a patch (or committing to the repository), you should at least
test that you did not break anything.

Running 'make fate' accomplishes this, please see @url{fate.html} for details.

[Of course, some patches may change the results of the regression tests. In
this case, the reference results of the regression tests shall be modified
accordingly].

@subsection Adding files to the fate-suite dataset

When there is no muxer or encoder available to generate test media for a
specific test then the media has to be inlcuded in the fate-suite.
First please make sure that the sample file is as small as possible to test the
respective decoder or demuxer sufficiently. Large files increase network
bandwidth and disk space requirements.
Once you have a working fate test and fate sample, provide in the commit
message or introductionary message for the patch series that you post to
the ffmpeg-devel mailing list, a direct link to download the sample media.


@bye<|MERGE_RESOLUTION|>--- conflicted
+++ resolved
@@ -229,39 +229,17 @@
    (#ifdef etc) by default so it does not interfere with other developers'
    work.
 @item
-<<<<<<< HEAD
-   You do not have to over-test things. If it works for you, and you think it
-   should work for others, then commit. If your code has problems
-   (portability, triggers compiler bugs, unusual environment etc) they will be
-   reported and eventually fixed.
-=======
-   Patches should be generated using @code{git format-patch} or directly sent
-   using @code{git send-email}.
-   Please make sure you give the proper credit by setting the correct author
-   in the commit.
-@item
    The commit message should have a short first line in the form of
    a @samp{topic: short description} as a header, separated by a newline
    from the body consisting of an explanation of why the change is necessary.
    If the commit fixes a known bug on the bug tracker, the commit message
    should include its bug ID. Referring to the issue on the bug tracker does
    not exempt you from writing an excerpt of the bug in the commit message.
-   If the patch is a bug fix which should be backported to stable releases,
-   i.e. a non-API/ABI-breaking bug fix, add @code{CC: libav-stable@@libav.org}
-   to the bottom of your commit message, and make sure to CC your patch to
-   this address, too. Some git setups will do this automatically.
-@item
-   Work in progress patches should be sent to the mailing list with the [WIP]
-   or the [RFC] tag.
-@item
-   Branches in public personal repos are advised as way to
-   work on issues collaboratively.
-@item
-   You do not have to over-test things. If it works for you and you think it
-   should work for others, send it to the mailing list for review.
-   If you have doubt about portability please state it in the submission so
-   people with specific hardware could test it.
->>>>>>> 074a00d1
+@item
+   You do not have to over-test things. If it works for you, and you think it
+   should work for others, then commit. If your code has problems
+   (portability, triggers compiler bugs, unusual environment etc) they will be
+   reported and eventually fixed.
 @item
    Do not commit unrelated changes together, split them into self-contained
    pieces. Also do not forget that if part B depends on part A, but A does not
