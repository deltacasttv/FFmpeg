--- conflicted
+++ resolved
@@ -162,7 +162,6 @@
 char *av_get_token(const char **buf, const char *term);
 
 /**
-<<<<<<< HEAD
  * Split the string into several tokens which can be accessed by
  * successive calls to av_strtok().
  *
@@ -189,39 +188,17 @@
 /**
  * Locale-independent conversion of ASCII isdigit.
  */
-static inline int av_isdigit(int c)
-{
-    return c >= '0' && c <= '9';
-}
-=======
- * Locale-independent conversion of ASCII isdigit.
- */
 int av_isdigit(int c);
->>>>>>> efa7f420
 
 /**
  * Locale-independent conversion of ASCII isgraph.
  */
-<<<<<<< HEAD
-static inline int av_isgraph(int c)
-{
-    return c > 32 && c < 127;
-}
-=======
 int av_isgraph(int c);
->>>>>>> efa7f420
 
 /**
  * Locale-independent conversion of ASCII isspace.
  */
-<<<<<<< HEAD
-static inline int av_isspace(int c)
-{
-    return c == ' ' || c == '\f' || c == '\n' || c == '\r' || c == '\t' || c == '\v';
-}
-=======
 int av_isspace(int c);
->>>>>>> efa7f420
 
 /**
  * Locale-independent conversion of ASCII characters to uppercase.
@@ -246,19 +223,9 @@
 /**
  * Locale-independent conversion of ASCII isxdigit.
  */
-<<<<<<< HEAD
-static inline int av_isxdigit(int c)
-{
-    c = av_tolower(c);
-    return av_isdigit(c) || (c >= 'a' && c <= 'z');
-}
-
-/**
-=======
 int av_isxdigit(int c);
 
-/*
->>>>>>> efa7f420
+/**
  * Locale-independent case-insensitive compare.
  * @note This means only ASCII-range characters are case-insensitive
  */
