--- conflicted
+++ resolved
@@ -204,12 +204,8 @@
 static int exit_on_error = 0;
 static int using_stdin = 0;
 static int verbose = 1;
-<<<<<<< HEAD
 static int run_as_daemon  = 0;
-static int thread_count= 1;
 static int q_pressed = 0;
-=======
->>>>>>> 5d06f152
 static int64_t video_size = 0;
 static int64_t audio_size = 0;
 static int64_t extra_size = 0;
