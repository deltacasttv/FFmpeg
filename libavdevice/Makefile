--- conflicted
+++ resolved
@@ -46,13 +46,9 @@
 OBJS-$(CONFIG_V4L2_OUTDEV)               += v4l2enc.o v4l2-common.o
 OBJS-$(CONFIG_V4L_INDEV)                 += v4l.o
 OBJS-$(CONFIG_VFWCAP_INDEV)              += vfwcap.o
-<<<<<<< HEAD
 OBJS-$(CONFIG_X11GRAB_INDEV)             += x11grab.o
+OBJS-$(CONFIG_X11GRAB_XCB_INDEV)         += xcbgrab.o
 OBJS-$(CONFIG_XV_OUTDEV)                 += xv.o
-=======
-OBJS-$(CONFIG_X11GRAB_XLIB_INDEV)        += x11grab.o
-OBJS-$(CONFIG_X11GRAB_XCB_INDEV)         += xcbgrab.o
->>>>>>> a6674d2e
 
 # external libraries
 OBJS-$(CONFIG_LIBCDIO_INDEV)             += libcdio.o
