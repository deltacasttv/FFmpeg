/*
 * X11 video grab interface
 *
 * This file is part of FFmpeg.
 *
 * FFmpeg integration:
 * Copyright (C) 2006 Clemens Fruhwirth <clemens@endorphin.org>
 *                    Edouard Gomez <ed.gomez@free.fr>
 *
 * This file contains code from grab.c:
 * Copyright (c) 2000-2001 Fabrice Bellard
 *
 * This file contains code from the xvidcap project:
 * Copyright (C) 1997-1998 Rasca, Berlin
 *               2003-2004 Karl H. Beckers, Frankfurt
 *
 * FFmpeg is free software; you can redistribute it and/or modify
 * it under the terms of the GNU General Public License as published by
 * the Free Software Foundation; either version 2 of the License, or
 * (at your option) any later version.
 *
 * FFmpeg is distributed in the hope that it will be useful,
 * but WITHOUT ANY WARRANTY; without even the implied warranty of
 * MERCHANTABILITY or FITNESS FOR A PARTICULAR PURPOSE.  See the
 * GNU General Public License for more details.
 *
 * You should have received a copy of the GNU General Public License
 * along with FFmpeg; if not, write to the Free Software
 * Foundation, Inc., 51 Franklin Street, Fifth Floor, Boston, MA 02110-1301 USA
 */

/**
 * @file
 * X11 frame device demuxer
 * @author Clemens Fruhwirth <clemens@endorphin.org>
 * @author Edouard Gomez <ed.gomez@free.fr>
 */

#include "config.h"

#include <time.h>
#include <sys/shm.h>

#include <X11/cursorfont.h>
#include <X11/X.h>
#include <X11/Xlib.h>
#include <X11/Xlibint.h>
#include <X11/Xproto.h>
#include <X11/Xutil.h>

#include <X11/extensions/shape.h>
#include <X11/extensions/Xfixes.h>
#include <X11/extensions/XShm.h>

#include "avdevice.h"

#include "libavutil/log.h"
#include "libavutil/opt.h"
#include "libavutil/parseutils.h"
#include "libavutil/time.h"

#include "libavformat/internal.h"

/** X11 device demuxer context */
typedef struct X11GrabContext {
    const AVClass *class;    /**< Class for private options. */
    int frame_size;          /**< Size in bytes of a grabbed frame */
    AVRational time_base;    /**< Time base */
    int64_t time_frame;      /**< Current time */

    int width;               /**< Width of the grab frame */
    int height;              /**< Height of the grab frame */
    int x_off;               /**< Horizontal top-left corner coordinate */
    int y_off;               /**< Vertical top-left corner coordinate */

    Display *dpy;            /**< X11 display from which x11grab grabs frames */
    XImage *image;           /**< X11 image holding the grab */
    int use_shm;             /**< !0 when using XShm extension */
    XShmSegmentInfo shminfo; /**< When using XShm, keeps track of XShm infos */
    int draw_mouse;          /**< Set by a private option. */
    int follow_mouse;        /**< Set by a private option. */
    int show_region;         /**< set by a private option. */
    AVRational framerate;    /**< Set by a private option. */
    int palette_changed;
    uint32_t palette[256];

    Cursor c;
    Window region_win;       /**< This is used by show_region option. */
} X11GrabContext;

#define REGION_WIN_BORDER 3

/**
 * Draw grabbing region window
 *
 * @param s x11grab context
 */
static void x11grab_draw_region_win(X11GrabContext *s)
{
    Display *dpy = s->dpy;
    Window win   = s->region_win;
    int screen = DefaultScreen(dpy);
    GC gc = XCreateGC(dpy, win, 0, 0);

    XSetForeground(dpy, gc, WhitePixel(dpy, screen));
    XSetBackground(dpy, gc, BlackPixel(dpy, screen));
    XSetLineAttributes(dpy, gc, REGION_WIN_BORDER, LineDoubleDash, 0, 0);
    XDrawRectangle(dpy, win, gc, 1, 1,
                   (s->width  + REGION_WIN_BORDER * 2) - 1 * 2 - 1,
                   (s->height + REGION_WIN_BORDER * 2) - 1 * 2 - 1);
    XFreeGC(dpy, gc);
}

/**
 * Initialize grabbing region window
 *
 * @param s x11grab context
 */
static void x11grab_region_win_init(X11GrabContext *s)
{
    Display *dpy = s->dpy;
    XRectangle rect;
    XSetWindowAttributes attribs = { .override_redirect = True };
    int screen = DefaultScreen(dpy);

    s->region_win = XCreateWindow(dpy, RootWindow(dpy, screen),
                                  s->x_off  - REGION_WIN_BORDER,
                                  s->y_off  - REGION_WIN_BORDER,
                                  s->width  + REGION_WIN_BORDER * 2,
                                  s->height + REGION_WIN_BORDER * 2,
                                  0, CopyFromParent,
                                  InputOutput, CopyFromParent,
                                  CWOverrideRedirect, &attribs);
    rect.x      = 0;
    rect.y      = 0;
    rect.width  = s->width;
    rect.height = s->height;
    XShapeCombineRectangles(dpy, s->region_win,
                            ShapeBounding, REGION_WIN_BORDER, REGION_WIN_BORDER,
                            &rect, 1, ShapeSubtract, 0);
    XMapWindow(dpy, s->region_win);
    XSelectInput(dpy, s->region_win, ExposureMask | StructureNotifyMask);
    x11grab_draw_region_win(s);
}

static int setup_shm(AVFormatContext *s, Display *dpy, XImage **image)
{
    X11GrabContext *g = s->priv_data;
    int scr           = XDefaultScreen(dpy);
    XImage *img       = XShmCreateImage(dpy, DefaultVisual(dpy, scr),
                                        DefaultDepth(dpy, scr), ZPixmap, NULL,
                                        &g->shminfo, g->width, g->height);

    g->shminfo.shmid = shmget(IPC_PRIVATE, img->bytes_per_line * img->height,
                              IPC_CREAT | 0777);

    if (g->shminfo.shmid == -1) {
        av_log(s, AV_LOG_ERROR, "Cannot get shared memory!\n");
        return AVERROR(ENOMEM);
    }

    g->shminfo.shmaddr  = img->data = shmat(g->shminfo.shmid, 0, 0);
    g->shminfo.readOnly = False;

    if (!XShmAttach(dpy, &g->shminfo)) {
        av_log(s, AV_LOG_ERROR, "Failed to attach shared memory!\n");
        /* needs some better error subroutine :) */
        return AVERROR(EIO);
    }

    *image = img;
    return 0;
}

static int setup_mouse(Display *dpy, int screen)
{
    int ev_ret, ev_err;

    if (XFixesQueryExtension(dpy, &ev_ret, &ev_err)) {
        Window root = RootWindow(dpy, screen);
        XFixesSelectCursorInput(dpy, root, XFixesDisplayCursorNotifyMask);
        return 0;
    }

    return AVERROR(ENOSYS);
}

static int pixfmt_from_image(AVFormatContext *s, XImage *image, int *pix_fmt)
{
    av_log(s, AV_LOG_DEBUG,
           "Image r 0x%.6lx g 0x%.6lx b 0x%.6lx and depth %i\n",
           image->red_mask,
           image->green_mask,
           image->blue_mask,
           image->bits_per_pixel);

    *pix_fmt = AV_PIX_FMT_NONE;

    switch (image->bits_per_pixel) {
    case 8:
        *pix_fmt =  AV_PIX_FMT_PAL8;
        break;
    case 16:
        if (image->red_mask   == 0xf800 &&
            image->green_mask == 0x07e0 &&
            image->blue_mask  == 0x001f) {
            *pix_fmt = AV_PIX_FMT_RGB565;
        } else if (image->red_mask   == 0x7c00 &&
                   image->green_mask == 0x03e0 &&
                   image->blue_mask  == 0x001f) {
            *pix_fmt = AV_PIX_FMT_RGB555;
        }
        break;
    case 24:
        if (image->red_mask   == 0xff0000 &&
            image->green_mask == 0x00ff00 &&
            image->blue_mask  == 0x0000ff) {
            *pix_fmt = AV_PIX_FMT_BGR24;
        } else if (image->red_mask   == 0x0000ff &&
                   image->green_mask == 0x00ff00 &&
                   image->blue_mask  == 0xff0000) {
            *pix_fmt = AV_PIX_FMT_RGB24;
        }
        break;
    case 32:
        if (image->red_mask   == 0xff0000 &&
            image->green_mask == 0x00ff00 &&
            image->blue_mask  == 0x0000ff ) {
            *pix_fmt = AV_PIX_FMT_0RGB32;
        }
        break;
    }
    if (*pix_fmt == AV_PIX_FMT_NONE) {
        av_log(s, AV_LOG_ERROR,
               "XImages with RGB mask 0x%.6lx 0x%.6lx 0x%.6lx and depth %i "
               "are currently not supported.\n",
               image->red_mask,
               image->green_mask,
               image->blue_mask,
               image->bits_per_pixel);

        return AVERROR_PATCHWELCOME;
    }

    return 0;
}

/**
 * Initialize the x11 grab device demuxer (public device demuxer API).
 *
 * @param s1 Context from avformat core
 * @return <ul>
 *          <li>AVERROR(ENOMEM) no memory left</li>
 *          <li>AVERROR(EIO) other failure case</li>
 *          <li>0 success</li>
 *         </ul>
 */
static int x11grab_read_header(AVFormatContext *s1)
{
    X11GrabContext *x11grab = s1->priv_data;
    Display *dpy;
    AVStream *st = NULL;
    XImage *image;
    int x_off = 0, y_off = 0, ret = 0, screen, use_shm = 0;
    char *dpyname, *offset;
    Colormap color_map;
    XColor color[256];
    int i;

    dpyname = av_strdup(s1->filename);
    if (!dpyname)
        goto out;

    offset = strchr(dpyname, '+');
    if (offset) {
        sscanf(offset, "%d,%d", &x_off, &y_off);
        if (strstr(offset, "nomouse")) {
            av_log(s1, AV_LOG_WARNING,
                   "'nomouse' specification in argument is deprecated: "
                   "use 'draw_mouse' option with value 0 instead\n");
            x11grab->draw_mouse = 0;
        }
        *offset = 0;
    }

    av_log(s1, AV_LOG_INFO,
           "device: %s -> display: %s x: %d y: %d width: %d height: %d\n",
           s1->filename, dpyname, x_off, y_off, x11grab->width, x11grab->height);

    dpy = XOpenDisplay(dpyname);
    av_freep(&dpyname);
    if (!dpy) {
        av_log(s1, AV_LOG_ERROR, "Could not open X display.\n");
        ret = AVERROR(EIO);
        goto out;
    }

    st = avformat_new_stream(s1, NULL);
    if (!st) {
        ret = AVERROR(ENOMEM);
        goto out;
    }
    avpriv_set_pts_info(st, 64, 1, 1000000); /* 64 bits pts in us */

    screen = DefaultScreen(dpy);

    if (x11grab->follow_mouse) {
        int screen_w, screen_h;
        Window w;

        screen_w = DisplayWidth(dpy, screen);
        screen_h = DisplayHeight(dpy, screen);
        XQueryPointer(dpy, RootWindow(dpy, screen), &w, &w, &x_off, &y_off,
                      &ret, &ret, &ret);
        x_off -= x11grab->width / 2;
        y_off -= x11grab->height / 2;
        x_off  = FFMIN(FFMAX(x_off, 0), screen_w - x11grab->width);
        y_off  = FFMIN(FFMAX(y_off, 0), screen_h - x11grab->height);
        av_log(s1, AV_LOG_INFO,
               "followmouse is enabled, resetting grabbing region to x: %d y: %d\n",
               x_off, y_off);
    }

    if (x11grab->use_shm) {
        use_shm = XShmQueryExtension(dpy);
        av_log(s1, AV_LOG_INFO,
               "shared memory extension %sfound\n", use_shm ? "" : "not ");
    }

    if (use_shm && setup_shm(s1, dpy, &image) < 0) {
        av_log(s1, AV_LOG_WARNING, "Falling back to XGetImage\n");
        use_shm = 0;
    }

    if (!use_shm) {
        image = XGetImage(dpy, RootWindow(dpy, screen),
                          x_off, y_off,
                          x11grab->width, x11grab->height,
                          AllPlanes, ZPixmap);
    }

    if (x11grab->draw_mouse && setup_mouse(dpy, screen) < 0) {
        av_log(s1, AV_LOG_WARNING,
               "XFixes not available, cannot draw the mouse cursor\n");
        x11grab->draw_mouse = 0;
    }

    x11grab->frame_size = x11grab->width * x11grab->height * image->bits_per_pixel / 8;
    x11grab->dpy        = dpy;
    x11grab->time_base  = av_inv_q(x11grab->framerate);
    x11grab->time_frame = av_gettime() / av_q2d(x11grab->time_base);
    x11grab->x_off      = x_off;
    x11grab->y_off      = y_off;
    x11grab->image      = image;
    x11grab->use_shm    = use_shm;

    ret = pixfmt_from_image(s1, image, &st->codec->pix_fmt);
    if (ret < 0)
        goto out;

    if (st->codec->pix_fmt == AV_PIX_FMT_PAL8) {
        color_map = DefaultColormap(dpy, screen);
        for (i = 0; i < 256; ++i)
            color[i].pixel = i;
        XQueryColors(dpy, color_map, color, 256);
        for (i = 0; i < 256; ++i)
            x11grab->palette[i] = (color[i].red   & 0xFF00) << 8 |
                                  (color[i].green & 0xFF00)      |
                                  (color[i].blue  & 0xFF00) >> 8;
        x11grab->palette_changed = 1;
    }


    st->codec->codec_type = AVMEDIA_TYPE_VIDEO;
    st->codec->codec_id   = AV_CODEC_ID_RAWVIDEO;
    st->codec->width      = x11grab->width;
    st->codec->height     = x11grab->height;
    st->codec->time_base  = x11grab->time_base;
    st->codec->bit_rate   = x11grab->frame_size * 1 / av_q2d(x11grab->time_base) * 8;

out:
    av_free(dpyname);
    return ret;
}

/**
 * Paint a mouse pointer in an X11 image.
 *
 * @param image image to paint the mouse pointer to
 * @param s context used to retrieve original grabbing rectangle
 *          coordinates
 */
static void paint_mouse_pointer(XImage *image, AVFormatContext *s1)
{
    X11GrabContext *s = s1->priv_data;
    int x_off    = s->x_off;
    int y_off    = s->y_off;
    int width    = s->width;
    int height   = s->height;
    Display *dpy = s->dpy;
    XFixesCursorImage *xcim;
    int x, y;
    int line, column;
    int to_line, to_column;
    int pixstride = image->bits_per_pixel >> 3;
    /* Warning: in its insanity, xlib provides unsigned image data through a
     * char* pointer, so we have to make it uint8_t to make things not break.
     * Anyone who performs further investigation of the xlib API likely risks
     * permanent brain damage. */
    uint8_t *pix = image->data;
    Window root;
    XSetWindowAttributes attr;

    /* Code doesn't currently support 16-bit or PAL8 */
    if (image->bits_per_pixel != 24 && image->bits_per_pixel != 32)
        return;

    if (!s->c)
        s->c = XCreateFontCursor(dpy, XC_left_ptr);
    root = DefaultRootWindow(dpy);
    attr.cursor = s->c;
    XChangeWindowAttributes(dpy, root, CWCursor, &attr);

    xcim = XFixesGetCursorImage(dpy);
    if (!xcim) {
        av_log(s1, AV_LOG_WARNING,
               "XFixesGetCursorImage failed\n");
        return;
    }

    x = xcim->x - xcim->xhot;
    y = xcim->y - xcim->yhot;

    to_line   = FFMIN((y + xcim->height), (height + y_off));
    to_column = FFMIN((x + xcim->width),  (width  + x_off));

    for (line = FFMAX(y, y_off); line < to_line; line++) {
        for (column = FFMAX(x, x_off); column < to_column; column++) {
            int xcim_addr  = (line  - y)     * xcim->width + column - x;
            int image_addr = ((line - y_off) * width       + column - x_off) * pixstride;
            int r          = (uint8_t)(xcim->pixels[xcim_addr] >>  0);
            int g          = (uint8_t)(xcim->pixels[xcim_addr] >>  8);
            int b          = (uint8_t)(xcim->pixels[xcim_addr] >> 16);
            int a          = (uint8_t)(xcim->pixels[xcim_addr] >> 24);

            if (a == 255) {
                pix[image_addr + 0] = r;
                pix[image_addr + 1] = g;
                pix[image_addr + 2] = b;
            } else if (a) {
                /* pixel values from XFixesGetCursorImage come premultiplied by alpha */
                pix[image_addr + 0] = r + (pix[image_addr + 0] * (255 - a) + 255 / 2) / 255;
                pix[image_addr + 1] = g + (pix[image_addr + 1] * (255 - a) + 255 / 2) / 255;
                pix[image_addr + 2] = b + (pix[image_addr + 2] * (255 - a) + 255 / 2) / 255;
            }
        }
    }

    XFree(xcim);
    xcim = NULL;
}

/**
 * Read new data in the image structure.
 *
 * @param dpy X11 display to grab from
 * @param d
 * @param image Image where the grab will be put
 * @param x Top-Left grabbing rectangle horizontal coordinate
 * @param y Top-Left grabbing rectangle vertical coordinate
 * @return 0 if error, !0 if successful
 */
static int xget_zpixmap(Display *dpy, Drawable d, XImage *image, int x, int y)
{
    xGetImageReply rep;
    xGetImageReq *req;
    long nbytes;

    if (!image)
        return 0;

    LockDisplay(dpy);
    GetReq(GetImage, req);

    /* First set up the standard stuff in the request */
    req->drawable  = d;
    req->x         = x;
    req->y         = y;
    req->width     = image->width;
    req->height    = image->height;
    req->planeMask = (unsigned int)AllPlanes;
    req->format    = ZPixmap;

    if (!_XReply(dpy, (xReply *)&rep, 0, xFalse) || !rep.length) {
        UnlockDisplay(dpy);
        SyncHandle();
        return 0;
    }

    nbytes = (long)rep.length << 2;
    _XReadPad(dpy, image->data, nbytes);

    UnlockDisplay(dpy);
    SyncHandle();
    return 1;
}

/**
 * Grab a frame from x11 (public device demuxer API).
 *
 * @param s1 Context from avformat core
 * @param pkt Packet holding the brabbed frame
 * @return frame size in bytes
 */
static int x11grab_read_packet(AVFormatContext *s1, AVPacket *pkt)
{
    X11GrabContext *s = s1->priv_data;
    Display *dpy      = s->dpy;
    XImage *image     = s->image;
    int x_off         = s->x_off;
    int y_off         = s->y_off;
    int follow_mouse  = s->follow_mouse;
    int screen, pointer_x, pointer_y, _, same_screen = 1;
    Window w, root;
    int64_t curtime, delay;
    struct timespec ts;

    /* Calculate the time of the next frame */
    s->time_frame += INT64_C(1000000);

    /* wait based on the frame rate */
    for (;;) {
        curtime = av_gettime();
        delay   = s->time_frame * av_q2d(s->time_base) - curtime;
        if (delay <= 0) {
            if (delay < INT64_C(-1000000) * av_q2d(s->time_base))
                s->time_frame += INT64_C(1000000);
            break;
        }
        ts.tv_sec  = delay / 1000000;
        ts.tv_nsec = (delay % 1000000) * 1000;
        nanosleep(&ts, NULL);
    }

    av_init_packet(pkt);
    pkt->data = image->data;
    pkt->size = s->frame_size;
    pkt->pts  = curtime;
    if (s->palette_changed) {
        uint8_t *pal = av_packet_new_side_data(pkt, AV_PKT_DATA_PALETTE,
                                               AVPALETTE_SIZE);
        if (!pal) {
            av_log(s, AV_LOG_ERROR, "Cannot append palette to packet\n");
        } else {
            memcpy(pal, s->palette, AVPALETTE_SIZE);
            s->palette_changed = 0;
        }
    }

    screen = DefaultScreen(dpy);
    root   = RootWindow(dpy, screen);

    if (follow_mouse || s->draw_mouse)
        same_screen = XQueryPointer(dpy, root, &w, &w,
                                    &pointer_x, &pointer_y, &_, &_, &_);

    if (follow_mouse && same_screen) {
        int screen_w, screen_h;

        screen_w = DisplayWidth(dpy, screen);
        screen_h = DisplayHeight(dpy, screen);
        if (follow_mouse == -1) {
            // follow the mouse, put it at center of grabbing region
            x_off += pointer_x - s->width / 2 - x_off;
            y_off += pointer_y - s->height / 2 - y_off;
        } else {
            // follow the mouse, but only move the grabbing region when mouse
            // reaches within certain pixels to the edge.
            if (pointer_x > x_off + s->width - follow_mouse)
                x_off += pointer_x - (x_off + s->width - follow_mouse);
            else if (pointer_x < x_off + follow_mouse)
                x_off -= (x_off + follow_mouse) - pointer_x;
            if (pointer_y > y_off + s->height - follow_mouse)
                y_off += pointer_y - (y_off + s->height - follow_mouse);
            else if (pointer_y < y_off + follow_mouse)
                y_off -= (y_off + follow_mouse) - pointer_y;
        }
        // adjust grabbing region position if it goes out of screen.
        s->x_off = x_off = FFMIN(FFMAX(x_off, 0), screen_w - s->width);
        s->y_off = y_off = FFMIN(FFMAX(y_off, 0), screen_h - s->height);

        if (s->show_region && s->region_win)
            XMoveWindow(dpy, s->region_win,
                        s->x_off - REGION_WIN_BORDER,
                        s->y_off - REGION_WIN_BORDER);
    }

    if (s->show_region && same_screen) {
        if (s->region_win) {
            XEvent evt = { .type = NoEventMask };
            // Clean up the events, and do the initial draw or redraw.
            while (XCheckMaskEvent(dpy, ExposureMask | StructureNotifyMask,
                                   &evt))
                ;
            if (evt.type)
                x11grab_draw_region_win(s);
        } else {
            x11grab_region_win_init(s);
        }
    }

    if (s->use_shm) {
        if (!XShmGetImage(dpy, root, image, x_off, y_off, AllPlanes))
            av_log(s1, AV_LOG_INFO, "XShmGetImage() failed\n");
    } else {
        if (!xget_zpixmap(dpy, root, image, x_off, y_off))
            av_log(s1, AV_LOG_INFO, "XGetZPixmap() failed\n");
    }

    if (s->draw_mouse && same_screen)
        paint_mouse_pointer(image, s1);

    return s->frame_size;
}

/**
 * Close x11 frame grabber (public device demuxer API).
 *
 * @param s1 Context from avformat core
 * @return 0 success, !0 failure
 */
static int x11grab_read_close(AVFormatContext *s1)
{
    X11GrabContext *x11grab = s1->priv_data;

    /* Detach cleanly from shared mem */
    if (x11grab->use_shm) {
        XShmDetach(x11grab->dpy, &x11grab->shminfo);
        shmdt(x11grab->shminfo.shmaddr);
        shmctl(x11grab->shminfo.shmid, IPC_RMID, NULL);
    }

    /* Destroy X11 image */
    if (x11grab->image) {
        XDestroyImage(x11grab->image);
        x11grab->image = NULL;
    }

    if (x11grab->region_win)
        XDestroyWindow(x11grab->dpy, x11grab->region_win);

    /* Free X11 display */
    XCloseDisplay(x11grab->dpy);
    return 0;
}

#define OFFSET(x) offsetof(X11GrabContext, x)
#define DEC AV_OPT_FLAG_DECODING_PARAM
static const AVOption options[] = {
<<<<<<< HEAD
    { "grab_x", "Initial x coordinate.", OFFSET(x_off), AV_OPT_TYPE_INT, { .i64 = 0 }, 0, INT_MAX, D },
    { "grab_y", "Initial y coordinate.", OFFSET(y_off), AV_OPT_TYPE_INT, { .i64 = 0 }, 0, INT_MAX, D },
    { "draw_mouse", "draw the mouse pointer", OFFSET(draw_mouse), AV_OPT_TYPE_INT, {.i64 = 1}, 0, 1, DEC },

    { "follow_mouse", "move the grabbing region when the mouse pointer reaches within specified amount of pixels to the edge of region",
      OFFSET(follow_mouse), AV_OPT_TYPE_INT, {.i64 = 0}, -1, INT_MAX, DEC, "follow_mouse" },
    { "centered",     "keep the mouse pointer at the center of grabbing region when following",
      0, AV_OPT_TYPE_CONST, {.i64 = -1}, INT_MIN, INT_MAX, DEC, "follow_mouse" },

    { "framerate",  "set video frame rate",      OFFSET(framerate),   AV_OPT_TYPE_VIDEO_RATE, {.str = "ntsc"}, 0, 0, DEC },
    { "show_region", "show the grabbing region", OFFSET(show_region), AV_OPT_TYPE_INT,        {.i64 = 0}, 0, 1, DEC },
    { "video_size",  "set video frame size",     OFFSET(width),       AV_OPT_TYPE_IMAGE_SIZE, {.str = "vga"}, 0, 0, DEC },
    { "use_shm",     "use MIT-SHM extension",    OFFSET(use_shm),     AV_OPT_TYPE_INT,        {.i64 = 1}, 0, 1, DEC },
=======
    { "grab_x", "Initial x coordinate.", OFFSET(x_off), AV_OPT_TYPE_INT, { .i64 = 0 }, 0, INT_MAX, DEC },
    { "grab_y", "Initial y coordinate.", OFFSET(y_off), AV_OPT_TYPE_INT, { .i64 = 0 }, 0, INT_MAX, DEC },
    { "video_size", "A string describing frame size, such as 640x480 or hd720.", OFFSET(video_size), AV_OPT_TYPE_STRING, {.str = "vga"}, 0, 0, DEC },
    { "framerate", "", OFFSET(framerate), AV_OPT_TYPE_STRING, {.str = "ntsc"}, 0, 0, DEC },
    { "draw_mouse", "Draw the mouse pointer.", OFFSET(draw_mouse), AV_OPT_TYPE_INT, { .i64 = 1 }, 0, 1, DEC },
    { "follow_mouse", "Move the grabbing region when the mouse pointer reaches within specified amount of pixels to the edge of region.",
      OFFSET(follow_mouse), AV_OPT_TYPE_INT, { .i64 = 0 }, -1, INT_MAX, DEC, "follow_mouse" },
    { "centered", "Keep the mouse pointer at the center of grabbing region when following.", 0, AV_OPT_TYPE_CONST, { .i64 = -1 }, INT_MIN, INT_MAX, DEC, "follow_mouse" },
    { "show_region", "Show the grabbing region.", OFFSET(show_region), AV_OPT_TYPE_INT, { .i64 = 0 }, 0, 1, DEC },
>>>>>>> 802987f8
    { NULL },
};

static const AVClass x11_class = {
    .class_name = "X11grab indev",
    .item_name  = av_default_item_name,
    .option     = options,
    .version    = LIBAVUTIL_VERSION_INT,
    .category   = AV_CLASS_CATEGORY_DEVICE_VIDEO_INPUT,
};

/** x11 grabber device demuxer declaration */
AVInputFormat ff_x11grab_demuxer = {
    .name           = "x11grab",
    .long_name      = NULL_IF_CONFIG_SMALL("X11grab"),
    .priv_data_size = sizeof(X11GrabContext),
    .read_header    = x11grab_read_header,
    .read_packet    = x11grab_read_packet,
    .read_close     = x11grab_read_close,
    .flags          = AVFMT_NOFILE,
    .priv_class     = &x11_class,
};<|MERGE_RESOLUTION|>--- conflicted
+++ resolved
@@ -657,9 +657,8 @@
 #define OFFSET(x) offsetof(X11GrabContext, x)
 #define DEC AV_OPT_FLAG_DECODING_PARAM
 static const AVOption options[] = {
-<<<<<<< HEAD
-    { "grab_x", "Initial x coordinate.", OFFSET(x_off), AV_OPT_TYPE_INT, { .i64 = 0 }, 0, INT_MAX, D },
-    { "grab_y", "Initial y coordinate.", OFFSET(y_off), AV_OPT_TYPE_INT, { .i64 = 0 }, 0, INT_MAX, D },
+    { "grab_x", "Initial x coordinate.", OFFSET(x_off), AV_OPT_TYPE_INT, { .i64 = 0 }, 0, INT_MAX, DEC },
+    { "grab_y", "Initial y coordinate.", OFFSET(y_off), AV_OPT_TYPE_INT, { .i64 = 0 }, 0, INT_MAX, DEC },
     { "draw_mouse", "draw the mouse pointer", OFFSET(draw_mouse), AV_OPT_TYPE_INT, {.i64 = 1}, 0, 1, DEC },
 
     { "follow_mouse", "move the grabbing region when the mouse pointer reaches within specified amount of pixels to the edge of region",
@@ -671,17 +670,6 @@
     { "show_region", "show the grabbing region", OFFSET(show_region), AV_OPT_TYPE_INT,        {.i64 = 0}, 0, 1, DEC },
     { "video_size",  "set video frame size",     OFFSET(width),       AV_OPT_TYPE_IMAGE_SIZE, {.str = "vga"}, 0, 0, DEC },
     { "use_shm",     "use MIT-SHM extension",    OFFSET(use_shm),     AV_OPT_TYPE_INT,        {.i64 = 1}, 0, 1, DEC },
-=======
-    { "grab_x", "Initial x coordinate.", OFFSET(x_off), AV_OPT_TYPE_INT, { .i64 = 0 }, 0, INT_MAX, DEC },
-    { "grab_y", "Initial y coordinate.", OFFSET(y_off), AV_OPT_TYPE_INT, { .i64 = 0 }, 0, INT_MAX, DEC },
-    { "video_size", "A string describing frame size, such as 640x480 or hd720.", OFFSET(video_size), AV_OPT_TYPE_STRING, {.str = "vga"}, 0, 0, DEC },
-    { "framerate", "", OFFSET(framerate), AV_OPT_TYPE_STRING, {.str = "ntsc"}, 0, 0, DEC },
-    { "draw_mouse", "Draw the mouse pointer.", OFFSET(draw_mouse), AV_OPT_TYPE_INT, { .i64 = 1 }, 0, 1, DEC },
-    { "follow_mouse", "Move the grabbing region when the mouse pointer reaches within specified amount of pixels to the edge of region.",
-      OFFSET(follow_mouse), AV_OPT_TYPE_INT, { .i64 = 0 }, -1, INT_MAX, DEC, "follow_mouse" },
-    { "centered", "Keep the mouse pointer at the center of grabbing region when following.", 0, AV_OPT_TYPE_CONST, { .i64 = -1 }, INT_MIN, INT_MAX, DEC, "follow_mouse" },
-    { "show_region", "Show the grabbing region.", OFFSET(show_region), AV_OPT_TYPE_INT, { .i64 = 0 }, 0, 1, DEC },
->>>>>>> 802987f8
     { NULL },
 };
 
