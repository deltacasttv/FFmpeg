--- conflicted
+++ resolved
@@ -351,24 +351,15 @@
 VSCALE_FUNCS(avx, avx);
 
 #define INPUT_Y_FUNC(fmt, opt) \
-<<<<<<< HEAD
-extern void ff_ ## fmt ## ToY_  ## opt(uint8_t *dst, const uint8_t *src, \
-                                       const uint8_t *unused1, const uint8_t *unused2, \
-                                       int w, uint32_t *unused)
-#define INPUT_UV_FUNC(fmt, opt) \
-extern void ff_ ## fmt ## ToUV_ ## opt(uint8_t *dstU, uint8_t *dstV, \
-                                       const uint8_t *unused0, \
-                                       const uint8_t *src1, \
-                                       const uint8_t *src2, \
-                                       int w, uint32_t *unused)
-=======
 void ff_ ## fmt ## ToY_  ## opt(uint8_t *dst, const uint8_t *src, \
+                                const uint8_t *unused1, const uint8_t *unused2, \
                                 int w, uint32_t *unused)
 #define INPUT_UV_FUNC(fmt, opt) \
 void ff_ ## fmt ## ToUV_ ## opt(uint8_t *dstU, uint8_t *dstV, \
-                                const uint8_t *src, const uint8_t *unused1, \
-                                int w, uint32_t *unused2)
->>>>>>> b6649ab5
+                                const uint8_t *unused0, \
+                                const uint8_t *src1, \
+                                const uint8_t *src2, \
+                                int w, uint32_t *unused)
 #define INPUT_FUNC(fmt, opt) \
     INPUT_Y_FUNC(fmt, opt); \
     INPUT_UV_FUNC(fmt, opt)
