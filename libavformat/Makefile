include $(SUBDIR)../config.mak

NAME = avformat
FFLIBS = avcodec avutil

HEADERS = avformat.h                                                    \
          avio.h                                                        \
          version.h                                                     \

OBJS = allformats.o         \
       avio.o               \
       aviobuf.o            \
       cutils.o             \
       id3v1.o              \
       id3v2.o              \
       metadata.o           \
       options.o            \
       os_support.o         \
       riff.o               \
       sdp.o                \
       seek.o               \
       utils.o              \

OBJS-$(CONFIG_NETWORK)                   += network.o

# muxers/demuxers
OBJS-$(CONFIG_A64_MUXER)                 += a64.o
OBJS-$(CONFIG_AAC_DEMUXER)               += aacdec.o rawdec.o
OBJS-$(CONFIG_AC3_DEMUXER)               += ac3dec.o rawdec.o
OBJS-$(CONFIG_AC3_MUXER)                 += rawenc.o
OBJS-$(CONFIG_ACT_DEMUXER)               += act.o
OBJS-$(CONFIG_ADF_DEMUXER)               += bintext.o sauce.o
OBJS-$(CONFIG_ADX_DEMUXER)               += adxdec.o
OBJS-$(CONFIG_ADX_MUXER)                 += rawenc.o
OBJS-$(CONFIG_ADTS_MUXER)                += adtsenc.o
OBJS-$(CONFIG_AEA_DEMUXER)               += aea.o pcm.o
OBJS-$(CONFIG_AIFF_DEMUXER)              += aiffdec.o pcm.o isom.o
OBJS-$(CONFIG_AIFF_MUXER)                += aiffenc.o isom.o
OBJS-$(CONFIG_AMR_DEMUXER)               += amr.o
OBJS-$(CONFIG_AMR_MUXER)                 += amr.o
OBJS-$(CONFIG_ANM_DEMUXER)               += anm.o
OBJS-$(CONFIG_APC_DEMUXER)               += apc.o
OBJS-$(CONFIG_APE_DEMUXER)               += ape.o apetag.o
OBJS-$(CONFIG_ASF_DEMUXER)               += asfdec.o asf.o asfcrypt.o \
                                            avlanguage.o
OBJS-$(CONFIG_ASF_MUXER)                 += asfenc.o asf.o
OBJS-$(CONFIG_ASS_DEMUXER)               += assdec.o
OBJS-$(CONFIG_ASS_MUXER)                 += assenc.o
OBJS-$(CONFIG_AU_DEMUXER)                += au.o pcm.o
OBJS-$(CONFIG_AU_MUXER)                  += au.o
OBJS-$(CONFIG_AVI_DEMUXER)               += avidec.o
OBJS-$(CONFIG_AVI_MUXER)                 += avienc.o
OBJS-$(CONFIG_AVISYNTH)                  += avisynth.o
OBJS-$(CONFIG_AVM2_MUXER)                += swfenc.o
OBJS-$(CONFIG_AVS_DEMUXER)               += avs.o vocdec.o voc.o
OBJS-$(CONFIG_BETHSOFTVID_DEMUXER)       += bethsoftvid.o
OBJS-$(CONFIG_BFI_DEMUXER)               += bfi.o
OBJS-$(CONFIG_BINK_DEMUXER)              += bink.o
OBJS-$(CONFIG_BINTEXT_DEMUXER)           += bintext.o sauce.o
OBJS-$(CONFIG_BIT_DEMUXER)               += bit.o
OBJS-$(CONFIG_BIT_MUXER)                 += bit.o
OBJS-$(CONFIG_BMV_DEMUXER)               += bmv.o
OBJS-$(CONFIG_C93_DEMUXER)               += c93.o vocdec.o voc.o
OBJS-$(CONFIG_CAF_DEMUXER)               += cafdec.o caf.o mov.o mov_chan.o \
                                            isom.o
OBJS-$(CONFIG_CAF_MUXER)                 += cafenc.o caf.o riff.o isom.o
OBJS-$(CONFIG_CAVSVIDEO_DEMUXER)         += cavsvideodec.o rawdec.o
OBJS-$(CONFIG_CAVSVIDEO_MUXER)           += rawenc.o
OBJS-$(CONFIG_CDG_DEMUXER)               += cdg.o
OBJS-$(CONFIG_CDXL_DEMUXER)              += cdxl.o
OBJS-$(CONFIG_CRC_MUXER)                 += crcenc.o
OBJS-$(CONFIG_DAUD_DEMUXER)              += daud.o
OBJS-$(CONFIG_DAUD_MUXER)                += daud.o
OBJS-$(CONFIG_DFA_DEMUXER)               += dfa.o
OBJS-$(CONFIG_DIRAC_DEMUXER)             += diracdec.o rawdec.o
OBJS-$(CONFIG_DIRAC_MUXER)               += rawenc.o
OBJS-$(CONFIG_DNXHD_DEMUXER)             += dnxhddec.o rawdec.o
OBJS-$(CONFIG_DNXHD_MUXER)               += rawenc.o
OBJS-$(CONFIG_DSICIN_DEMUXER)            += dsicin.o
OBJS-$(CONFIG_DTS_DEMUXER)               += dtsdec.o rawdec.o
OBJS-$(CONFIG_DTS_MUXER)                 += rawenc.o
OBJS-$(CONFIG_DV_DEMUXER)                += dv.o
OBJS-$(CONFIG_DV_MUXER)                  += dvenc.o
OBJS-$(CONFIG_DXA_DEMUXER)               += dxa.o
OBJS-$(CONFIG_EA_CDATA_DEMUXER)          += eacdata.o
OBJS-$(CONFIG_EA_DEMUXER)                += electronicarts.o
OBJS-$(CONFIG_EAC3_DEMUXER)              += ac3dec.o rawdec.o
OBJS-$(CONFIG_EAC3_MUXER)                += rawenc.o
OBJS-$(CONFIG_FFM_DEMUXER)               += ffmdec.o
OBJS-$(CONFIG_FFM_MUXER)                 += ffmenc.o
OBJS-$(CONFIG_FFMETADATA_DEMUXER)        += ffmetadec.o
OBJS-$(CONFIG_FFMETADATA_MUXER)          += ffmetaenc.o
OBJS-$(CONFIG_FILMSTRIP_DEMUXER)         += filmstripdec.o
OBJS-$(CONFIG_FILMSTRIP_MUXER)           += filmstripenc.o
OBJS-$(CONFIG_FLAC_DEMUXER)              += flacdec.o rawdec.o \
                                            oggparsevorbis.o \
                                            vorbiscomment.o
OBJS-$(CONFIG_FLAC_MUXER)                += flacenc.o flacenc_header.o \
                                            vorbiscomment.o
OBJS-$(CONFIG_FLIC_DEMUXER)              += flic.o
OBJS-$(CONFIG_FLV_DEMUXER)               += flvdec.o
OBJS-$(CONFIG_FLV_MUXER)                 += flvenc.o avc.o
OBJS-$(CONFIG_FOURXM_DEMUXER)            += 4xm.o
OBJS-$(CONFIG_FRAMECRC_MUXER)            += framecrcenc.o framehash.o
OBJS-$(CONFIG_FRAMEMD5_MUXER)            += md5enc.o framehash.o
OBJS-$(CONFIG_GIF_MUXER)                 += gif.o
OBJS-$(CONFIG_GSM_DEMUXER)               += gsmdec.o
OBJS-$(CONFIG_GXF_DEMUXER)               += gxf.o
OBJS-$(CONFIG_GXF_MUXER)                 += gxfenc.o audiointerleave.o
OBJS-$(CONFIG_G722_DEMUXER)              += rawdec.o
OBJS-$(CONFIG_G722_MUXER)                += rawenc.o
OBJS-$(CONFIG_G723_1_DEMUXER)            += g723_1.o
OBJS-$(CONFIG_G723_1_MUXER)              += rawenc.o
OBJS-$(CONFIG_G729_DEMUXER)              += g729dec.o
OBJS-$(CONFIG_H261_DEMUXER)              += h261dec.o rawdec.o
OBJS-$(CONFIG_H261_MUXER)                += rawenc.o
OBJS-$(CONFIG_H263_DEMUXER)              += h263dec.o rawdec.o
OBJS-$(CONFIG_H263_MUXER)                += rawenc.o
OBJS-$(CONFIG_H264_DEMUXER)              += h264dec.o rawdec.o
OBJS-$(CONFIG_H264_MUXER)                += rawenc.o
OBJS-$(CONFIG_HLS_DEMUXER)               += hls.o
OBJS-$(CONFIG_ICO_DEMUXER)               += icodec.o
OBJS-$(CONFIG_IDCIN_DEMUXER)             += idcin.o
OBJS-$(CONFIG_IDF_DEMUXER)               += bintext.o
OBJS-$(CONFIG_IFF_DEMUXER)               += iff.o
OBJS-$(CONFIG_IMAGE2_DEMUXER)            += img2dec.o img2.o
OBJS-$(CONFIG_IMAGE2_MUXER)              += img2enc.o img2.o
OBJS-$(CONFIG_IMAGE2PIPE_DEMUXER)        += img2dec.o img2.o
OBJS-$(CONFIG_IMAGE2PIPE_MUXER)          += img2enc.o img2.o
OBJS-$(CONFIG_INGENIENT_DEMUXER)         += ingenientdec.o rawdec.o
OBJS-$(CONFIG_IPMOVIE_DEMUXER)           += ipmovie.o
OBJS-$(CONFIG_ISS_DEMUXER)               += iss.o
OBJS-$(CONFIG_IV8_DEMUXER)               += iv8.o
OBJS-$(CONFIG_IVF_DEMUXER)               += ivfdec.o
OBJS-$(CONFIG_IVF_MUXER)                 += ivfenc.o
OBJS-$(CONFIG_JACOSUB_DEMUXER)           += jacosubdec.o
OBJS-$(CONFIG_JACOSUB_MUXER)             += jacosubenc.o
OBJS-$(CONFIG_JV_DEMUXER)                += jvdec.o
OBJS-$(CONFIG_LATM_DEMUXER)              += rawdec.o
OBJS-$(CONFIG_LATM_MUXER)                += latmenc.o
OBJS-$(CONFIG_LMLM4_DEMUXER)             += lmlm4.o
OBJS-$(CONFIG_LOAS_DEMUXER)              += loasdec.o
OBJS-$(CONFIG_LXF_DEMUXER)               += lxfdec.o
OBJS-$(CONFIG_M4V_DEMUXER)               += m4vdec.o rawdec.o
OBJS-$(CONFIG_M4V_MUXER)                 += rawenc.o
OBJS-$(CONFIG_MATROSKA_DEMUXER)          += matroskadec.o matroska.o \
                                            isom.o rmdec.o rm.o
OBJS-$(CONFIG_MATROSKA_MUXER)            += matroskaenc.o matroska.o \
                                            isom.o avc.o \
                                            flacenc_header.o avlanguage.o
OBJS-$(CONFIG_MD5_MUXER)                 += md5enc.o
OBJS-$(CONFIG_MGSTS_DEMUXER)             += mgsts.o
OBJS-$(CONFIG_MICRODVD_DEMUXER)          += microdvddec.o
OBJS-$(CONFIG_MICRODVD_MUXER)            += microdvdenc.o rawenc.o
OBJS-$(CONFIG_MJPEG_DEMUXER)             += rawdec.o
OBJS-$(CONFIG_MJPEG_MUXER)               += rawenc.o
OBJS-$(CONFIG_MLP_DEMUXER)               += rawdec.o
OBJS-$(CONFIG_MLP_MUXER)                 += rawenc.o
OBJS-$(CONFIG_MM_DEMUXER)                += mm.o
OBJS-$(CONFIG_MMF_DEMUXER)               += mmf.o pcm.o
OBJS-$(CONFIG_MMF_MUXER)                 += mmf.o
OBJS-$(CONFIG_MOV_DEMUXER)               += mov.o isom.o mov_chan.o
OBJS-$(CONFIG_MOV_MUXER)                 += movenc.o isom.o avc.o \
                                            movenchint.o rtpenc_chain.o \
                                            mov_chan.o
OBJS-$(CONFIG_MP2_MUXER)                 += mp3enc.o rawenc.o
OBJS-$(CONFIG_MP3_DEMUXER)               += mp3dec.o
OBJS-$(CONFIG_MP3_MUXER)                 += mp3enc.o rawenc.o id3v2enc.o
OBJS-$(CONFIG_MPC_DEMUXER)               += mpc.o apetag.o
OBJS-$(CONFIG_MPC8_DEMUXER)              += mpc8.o
OBJS-$(CONFIG_MPEG1SYSTEM_MUXER)         += mpegenc.o
OBJS-$(CONFIG_MPEG1VCD_MUXER)            += mpegenc.o
OBJS-$(CONFIG_MPEG2DVD_MUXER)            += mpegenc.o
OBJS-$(CONFIG_MPEG2VOB_MUXER)            += mpegenc.o
OBJS-$(CONFIG_MPEG2SVCD_MUXER)           += mpegenc.o
OBJS-$(CONFIG_MPEG1VIDEO_MUXER)          += rawenc.o
OBJS-$(CONFIG_MPEG2VIDEO_MUXER)          += rawenc.o
OBJS-$(CONFIG_MPEGPS_DEMUXER)            += mpeg.o
OBJS-$(CONFIG_MPEGTS_DEMUXER)            += mpegts.o isom.o
OBJS-$(CONFIG_MPEGTS_MUXER)              += mpegtsenc.o adtsenc.o
OBJS-$(CONFIG_MPEGVIDEO_DEMUXER)         += mpegvideodec.o rawdec.o
OBJS-$(CONFIG_MPJPEG_MUXER)              += mpjpeg.o
OBJS-$(CONFIG_MSNWC_TCP_DEMUXER)         += msnwc_tcp.o
OBJS-$(CONFIG_MTV_DEMUXER)               += mtv.o
OBJS-$(CONFIG_MVI_DEMUXER)               += mvi.o
OBJS-$(CONFIG_MXF_DEMUXER)               += mxfdec.o mxf.o
OBJS-$(CONFIG_MXF_MUXER)                 += mxfenc.o mxf.o audiointerleave.o
OBJS-$(CONFIG_MXG_DEMUXER)               += mxg.o
OBJS-$(CONFIG_NC_DEMUXER)                += ncdec.o
OBJS-$(CONFIG_NSV_DEMUXER)               += nsvdec.o
OBJS-$(CONFIG_NULL_MUXER)                += nullenc.o
OBJS-$(CONFIG_NUT_DEMUXER)               += nutdec.o nut.o
OBJS-$(CONFIG_NUT_MUXER)                 += nutenc.o nut.o
OBJS-$(CONFIG_NUV_DEMUXER)               += nuv.o
OBJS-$(CONFIG_OGG_DEMUXER)               += oggdec.o         \
                                            oggparsecelt.o   \
                                            oggparsedirac.o  \
                                            oggparseflac.o   \
                                            oggparseogm.o    \
                                            oggparseskeleton.o \
                                            oggparsespeex.o  \
                                            oggparsetheora.o \
                                            oggparsevorbis.o \
                                            vorbiscomment.o
OBJS-$(CONFIG_OGG_MUXER)                 += oggenc.o \
                                            vorbiscomment.o
OBJS-$(CONFIG_OMA_DEMUXER)               += omadec.o pcm.o oma.o
OBJS-$(CONFIG_OMA_MUXER)                 += omaenc.o rawenc.o oma.o id3v2enc.o
OBJS-$(CONFIG_PCM_ALAW_DEMUXER)          += pcmdec.o pcm.o rawdec.o
OBJS-$(CONFIG_PCM_ALAW_MUXER)            += pcmenc.o rawenc.o
OBJS-$(CONFIG_PCM_F32BE_DEMUXER)         += pcmdec.o pcm.o rawdec.o
OBJS-$(CONFIG_PCM_F32BE_MUXER)           += pcmenc.o rawenc.o
OBJS-$(CONFIG_PCM_F32LE_DEMUXER)         += pcmdec.o pcm.o rawdec.o
OBJS-$(CONFIG_PCM_F32LE_MUXER)           += pcmenc.o rawenc.o
OBJS-$(CONFIG_PCM_F64BE_DEMUXER)         += pcmdec.o pcm.o rawdec.o
OBJS-$(CONFIG_PCM_F64BE_MUXER)           += pcmenc.o rawenc.o
OBJS-$(CONFIG_PCM_F64LE_DEMUXER)         += pcmdec.o pcm.o rawdec.o
OBJS-$(CONFIG_PCM_F64LE_MUXER)           += pcmenc.o rawenc.o
OBJS-$(CONFIG_PCM_MULAW_DEMUXER)         += pcmdec.o pcm.o rawdec.o
OBJS-$(CONFIG_PCM_MULAW_MUXER)           += pcmenc.o rawenc.o
OBJS-$(CONFIG_PCM_S16BE_DEMUXER)         += pcmdec.o pcm.o rawdec.o
OBJS-$(CONFIG_PCM_S16BE_MUXER)           += pcmenc.o rawenc.o
OBJS-$(CONFIG_PCM_S16LE_DEMUXER)         += pcmdec.o pcm.o rawdec.o
OBJS-$(CONFIG_PCM_S16LE_MUXER)           += pcmenc.o rawenc.o
OBJS-$(CONFIG_PCM_S24BE_DEMUXER)         += pcmdec.o pcm.o rawdec.o
OBJS-$(CONFIG_PCM_S24BE_MUXER)           += pcmenc.o rawenc.o
OBJS-$(CONFIG_PCM_S24LE_DEMUXER)         += pcmdec.o pcm.o rawdec.o
OBJS-$(CONFIG_PCM_S24LE_MUXER)           += pcmenc.o rawenc.o
OBJS-$(CONFIG_PCM_S32BE_DEMUXER)         += pcmdec.o pcm.o rawdec.o
OBJS-$(CONFIG_PCM_S32BE_MUXER)           += pcmenc.o rawenc.o
OBJS-$(CONFIG_PCM_S32LE_DEMUXER)         += pcmdec.o pcm.o rawdec.o
OBJS-$(CONFIG_PCM_S32LE_MUXER)           += pcmenc.o rawenc.o
OBJS-$(CONFIG_PCM_S8_DEMUXER)            += pcmdec.o pcm.o rawdec.o
OBJS-$(CONFIG_PCM_S8_MUXER)              += pcmenc.o rawenc.o
OBJS-$(CONFIG_PCM_U16BE_DEMUXER)         += pcmdec.o pcm.o rawdec.o
OBJS-$(CONFIG_PCM_U16BE_MUXER)           += pcmenc.o rawenc.o
OBJS-$(CONFIG_PCM_U16LE_DEMUXER)         += pcmdec.o pcm.o rawdec.o
OBJS-$(CONFIG_PCM_U16LE_MUXER)           += pcmenc.o rawenc.o
OBJS-$(CONFIG_PCM_U24BE_DEMUXER)         += pcmdec.o pcm.o rawdec.o
OBJS-$(CONFIG_PCM_U24BE_MUXER)           += pcmenc.o rawenc.o
OBJS-$(CONFIG_PCM_U24LE_DEMUXER)         += pcmdec.o pcm.o rawdec.o
OBJS-$(CONFIG_PCM_U24LE_MUXER)           += pcmenc.o rawenc.o
OBJS-$(CONFIG_PCM_U32BE_DEMUXER)         += pcmdec.o pcm.o rawdec.o
OBJS-$(CONFIG_PCM_U32BE_MUXER)           += pcmenc.o rawenc.o
OBJS-$(CONFIG_PCM_U32LE_DEMUXER)         += pcmdec.o pcm.o rawdec.o
OBJS-$(CONFIG_PCM_U32LE_MUXER)           += pcmenc.o rawenc.o
OBJS-$(CONFIG_PCM_U8_DEMUXER)            += pcmdec.o pcm.o rawdec.o
OBJS-$(CONFIG_PCM_U8_MUXER)              += pcmenc.o rawenc.o
OBJS-$(CONFIG_PMP_DEMUXER)               += pmpdec.o
OBJS-$(CONFIG_PVA_DEMUXER)               += pva.o
OBJS-$(CONFIG_QCP_DEMUXER)               += qcp.o
OBJS-$(CONFIG_R3D_DEMUXER)               += r3d.o
OBJS-$(CONFIG_RAWVIDEO_DEMUXER)          += rawvideodec.o rawdec.o
OBJS-$(CONFIG_RAWVIDEO_MUXER)            += rawenc.o
OBJS-$(CONFIG_RL2_DEMUXER)               += rl2.o
OBJS-$(CONFIG_RM_DEMUXER)                += rmdec.o rm.o
OBJS-$(CONFIG_RM_MUXER)                  += rmenc.o rm.o
OBJS-$(CONFIG_ROQ_DEMUXER)               += idroqdec.o
OBJS-$(CONFIG_ROQ_MUXER)                 += idroqenc.o rawenc.o
OBJS-$(CONFIG_RSO_DEMUXER)               += rsodec.o rso.o pcm.o
OBJS-$(CONFIG_RSO_MUXER)                 += rsoenc.o rso.o
OBJS-$(CONFIG_RPL_DEMUXER)               += rpl.o
OBJS-$(CONFIG_RTP_MUXER)                 += rtp.o         \
                                            rtpenc_aac.o     \
                                            rtpenc_latm.o    \
                                            rtpenc_amr.o     \
                                            rtpenc_h263.o    \
                                            rtpenc_h263_rfc2190.o \
                                            rtpenc_mpv.o     \
                                            rtpenc.o      \
                                            rtpenc_h264.o \
                                            rtpenc_vp8.o  \
                                            rtpenc_xiph.o \
                                            avc.o
OBJS-$(CONFIG_RTPDEC)                    += rdt.o         \
                                            rtp.o         \
                                            rtpdec.o      \
                                            rtpdec_amr.o  \
                                            rtpdec_asf.o  \
                                            rtpdec_g726.o \
                                            rtpdec_h263.o \
                                            rtpdec_h263_rfc2190.o \
                                            rtpdec_h264.o \
                                            rtpdec_latm.o \
                                            rtpdec_mpeg4.o \
                                            rtpdec_qcelp.o \
                                            rtpdec_qdm2.o \
                                            rtpdec_qt.o   \
                                            rtpdec_svq3.o \
                                            rtpdec_vp8.o  \
                                            rtpdec_xiph.o
OBJS-$(CONFIG_RTSP_DEMUXER)              += rtsp.o rtspdec.o httpauth.o
OBJS-$(CONFIG_RTSP_MUXER)                += rtsp.o rtspenc.o httpauth.o \
                                            rtpenc_chain.o
OBJS-$(CONFIG_SAP_DEMUXER)               += sapdec.o
OBJS-$(CONFIG_SAP_MUXER)                 += sapenc.o rtpenc_chain.o
OBJS-$(CONFIG_SBG_DEMUXER)               += sbgdec.o
OBJS-$(CONFIG_SDP_DEMUXER)               += rtsp.o
OBJS-$(CONFIG_SEGAFILM_DEMUXER)          += segafilm.o
OBJS-$(CONFIG_SEGMENT_MUXER)             += segment.o
OBJS-$(CONFIG_SHORTEN_DEMUXER)           += rawdec.o
OBJS-$(CONFIG_SIFF_DEMUXER)              += siff.o
OBJS-$(CONFIG_SMACKER_DEMUXER)           += smacker.o
OBJS-$(CONFIG_SMJPEG_DEMUXER)            += smjpegdec.o smjpeg.o
OBJS-$(CONFIG_SMJPEG_MUXER)              += smjpegenc.o smjpeg.o
OBJS-$(CONFIG_SOL_DEMUXER)               += sol.o pcm.o
OBJS-$(CONFIG_SOX_DEMUXER)               += soxdec.o pcm.o
OBJS-$(CONFIG_SOX_MUXER)                 += soxenc.o
OBJS-$(CONFIG_SPDIF_DEMUXER)             += spdif.o spdifdec.o
OBJS-$(CONFIG_SPDIF_MUXER)               += spdif.o spdifenc.o
OBJS-$(CONFIG_SRT_DEMUXER)               += srtdec.o
OBJS-$(CONFIG_SRT_MUXER)                 += rawenc.o
OBJS-$(CONFIG_STR_DEMUXER)               += psxstr.o
OBJS-$(CONFIG_SWF_DEMUXER)               += swfdec.o
OBJS-$(CONFIG_SWF_MUXER)                 += swfenc.o
OBJS-$(CONFIG_THP_DEMUXER)               += thp.o
OBJS-$(CONFIG_TIERTEXSEQ_DEMUXER)        += tiertexseq.o
OBJS-$(CONFIG_MKVTIMESTAMP_V2_MUXER)     += mkvtimestamp_v2.o
OBJS-$(CONFIG_TMV_DEMUXER)               += tmv.o
OBJS-$(CONFIG_TRUEHD_DEMUXER)            += rawdec.o
OBJS-$(CONFIG_TRUEHD_MUXER)              += rawenc.o
OBJS-$(CONFIG_TTA_DEMUXER)               += tta.o
OBJS-$(CONFIG_TTY_DEMUXER)               += tty.o sauce.o
OBJS-$(CONFIG_TXD_DEMUXER)               += txd.o
OBJS-$(CONFIG_VC1_DEMUXER)               += rawdec.o
OBJS-$(CONFIG_VC1T_DEMUXER)              += vc1test.o
OBJS-$(CONFIG_VC1T_MUXER)                += vc1testenc.o
OBJS-$(CONFIG_VMD_DEMUXER)               += sierravmd.o
OBJS-$(CONFIG_VOC_DEMUXER)               += vocdec.o voc.o
OBJS-$(CONFIG_VOC_MUXER)                 += vocenc.o voc.o
OBJS-$(CONFIG_VQF_DEMUXER)               += vqf.o
OBJS-$(CONFIG_W64_DEMUXER)               += wav.o pcm.o
OBJS-$(CONFIG_WAV_DEMUXER)               += wav.o pcm.o
OBJS-$(CONFIG_WAV_MUXER)                 += wav.o
OBJS-$(CONFIG_WC3_DEMUXER)               += wc3movie.o
OBJS-$(CONFIG_WEBM_MUXER)                += matroskaenc.o matroska.o \
                                            isom.o avc.o \
                                            flacenc_header.o avlanguage.o
OBJS-$(CONFIG_WSAUD_DEMUXER)             += westwood_aud.o
OBJS-$(CONFIG_WSVQA_DEMUXER)             += westwood_vqa.o
OBJS-$(CONFIG_WTV_DEMUXER)               += wtvdec.o wtv.o asfdec.o asf.o asfcrypt.o \
                                            avlanguage.o mpegts.o isom.o
OBJS-$(CONFIG_WTV_MUXER)                 += wtvenc.o wtv.o asf.o asfenc.o
OBJS-$(CONFIG_WV_DEMUXER)                += wv.o apetag.o
OBJS-$(CONFIG_XA_DEMUXER)                += xa.o
OBJS-$(CONFIG_XBIN_DEMUXER)              += bintext.o sauce.o
OBJS-$(CONFIG_XMV_DEMUXER)               += xmv.o
OBJS-$(CONFIG_XWMA_DEMUXER)              += xwma.o
OBJS-$(CONFIG_YOP_DEMUXER)               += yop.o
OBJS-$(CONFIG_YUV4MPEGPIPE_MUXER)        += yuv4mpeg.o
OBJS-$(CONFIG_YUV4MPEGPIPE_DEMUXER)      += yuv4mpeg.o

# external libraries
OBJS-$(CONFIG_LIBMODPLUG_DEMUXER)        += libmodplug.o
OBJS-$(CONFIG_LIBNUT_DEMUXER)            += libnut.o
OBJS-$(CONFIG_LIBNUT_MUXER)              += libnut.o
OBJS-$(CONFIG_LIBRTMP)                   += librtmp.o

# protocols I/O
OBJS-$(CONFIG_APPLEHTTP_PROTOCOL)        += hlsproto.o
OBJS-$(CONFIG_BLURAY_PROTOCOL)           += bluray.o
OBJS-$(CONFIG_CACHE_PROTOCOL)            += cache.o
OBJS-$(CONFIG_CONCAT_PROTOCOL)           += concat.o
OBJS-$(CONFIG_CRYPTO_PROTOCOL)           += crypto.o
OBJS-$(CONFIG_FILE_PROTOCOL)             += file.o
OBJS-$(CONFIG_GOPHER_PROTOCOL)           += gopher.o
OBJS-$(CONFIG_HLS_PROTOCOL)              += hlsproto.o
OBJS-$(CONFIG_HTTP_PROTOCOL)             += http.o httpauth.o
OBJS-$(CONFIG_HTTPPROXY_PROTOCOL)        += http.o httpauth.o
OBJS-$(CONFIG_HTTPS_PROTOCOL)            += http.o httpauth.o
OBJS-$(CONFIG_MMSH_PROTOCOL)             += mmsh.o mms.o asf.o
OBJS-$(CONFIG_MMST_PROTOCOL)             += mmst.o mms.o asf.o
OBJS-$(CONFIG_MD5_PROTOCOL)              += md5proto.o
OBJS-$(CONFIG_PIPE_PROTOCOL)             += file.o
OBJS-$(CONFIG_RTMP_PROTOCOL)             += rtmpproto.o rtmppkt.o
OBJS-$(CONFIG_RTP_PROTOCOL)              += rtpproto.o
OBJS-$(CONFIG_TCP_PROTOCOL)              += tcp.o
OBJS-$(CONFIG_TLS_PROTOCOL)              += tls.o
OBJS-$(CONFIG_UDP_PROTOCOL)              += udp.o

SKIPHEADERS-$(CONFIG_NETWORK)            += network.h rtsp.h
<<<<<<< HEAD
TESTPROGS = seek
TOOLS     = aviocat ismindex pktdumper probetest
=======

EXAMPLES  = metadata                                                    \
            output                                                      \

TESTPROGS = seek

TOOLS     = aviocat                                                     \
            ismindex                                                    \
            pktdumper                                                   \
            probetest                                                   \

$(SUBDIR)output-example$(EXESUF): ELIBS = -lswscale
>>>>>>> fdc91863
<|MERGE_RESOLUTION|>--- conflicted
+++ resolved
@@ -379,20 +379,9 @@
 OBJS-$(CONFIG_UDP_PROTOCOL)              += udp.o
 
 SKIPHEADERS-$(CONFIG_NETWORK)            += network.h rtsp.h
-<<<<<<< HEAD
-TESTPROGS = seek
-TOOLS     = aviocat ismindex pktdumper probetest
-=======
-
-EXAMPLES  = metadata                                                    \
-            output                                                      \
-
 TESTPROGS = seek
 
 TOOLS     = aviocat                                                     \
             ismindex                                                    \
             pktdumper                                                   \
-            probetest                                                   \
-
-$(SUBDIR)output-example$(EXESUF): ELIBS = -lswscale
->>>>>>> fdc91863
+            probetest                                                   \