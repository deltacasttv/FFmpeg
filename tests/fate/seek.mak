# files from fate-acodec

FATE_SEEK_ACODEC-$(call ENCDEC, PCM_ALAW,      WAV)     += pcm-alaw
FATE_SEEK_ACODEC-$(call ENCDEC, PCM_MULAW,     WAV)     += pcm-mulaw
FATE_SEEK_ACODEC-$(call ENCDEC, PCM_S8,        MOV)     += pcm-s8
FATE_SEEK_ACODEC-$(call ENCDEC, PCM_U8,        WAV)     += pcm-u8
FATE_SEEK_ACODEC-$(call ENCDEC, PCM_S16BE,     MOV)     += pcm-s16be
FATE_SEEK_ACODEC-$(call ENCDEC, PCM_S16LE,     WAV)     += pcm-s16le
FATE_SEEK_ACODEC-$(call ENCDEC, PCM_S24BE,     MOV)     += pcm-s24be
FATE_SEEK_ACODEC-$(call ENCDEC, PCM_S24LE,     WAV)     += pcm-s24le
FATE_SEEK_ACODEC-$(call ENCDEC, PCM_S32BE,     MOV)     += pcm-s32be
FATE_SEEK_ACODEC-$(call ENCDEC, PCM_S32LE,     WAV)     += pcm-s32le
FATE_SEEK_ACODEC-$(call ENCDEC, PCM_F32BE,     AU)      += pcm-f32be
FATE_SEEK_ACODEC-$(call ENCDEC, PCM_F32LE,     WAV)     += pcm-f32le
FATE_SEEK_ACODEC-$(call ENCDEC, PCM_F64BE,     AU)      += pcm-f64be
FATE_SEEK_ACODEC-$(call ENCDEC, PCM_F64LE,     WAV)     += pcm-f64le
FATE_SEEK_ACODEC-$(call ENCDEC, ADPCM_IMA_QT,  AIFF)    += adpcm-ima_qt
FATE_SEEK_ACODEC-$(call ENCDEC, ADPCM_IMA_WAV, WAV)     += adpcm-ima_wav
FATE_SEEK_ACODEC-$(call ENCDEC, ADPCM_MS,      WAV)     += adpcm-ms
FATE_SEEK_ACODEC-$(call ENCDEC, ADPCM_SWF,     FLV)     += adpcm-swf
FATE_SEEK_ACODEC-$(call ENCDEC, ADPCM_YAMAHA,  WAV)     += adpcm-yamaha
FATE_SEEK_ACODEC-$(call ENCDEC, ALAC,          MOV)     += alac
FATE_SEEK_ACODEC-$(call ENCDEC, FLAC,          FLAC)    += flac
FATE_SEEK_ACODEC-$(call ENCDEC, MP2,           MP2 MP3) += mp2

fate-seek-acodec-adpcm-ima_qt:  SRC = fate/acodec-adpcm-ima_qt.aiff
fate-seek-acodec-adpcm-ima_wav: SRC = fate/acodec-adpcm-ima_wav.wav
fate-seek-acodec-adpcm-ms:      SRC = fate/acodec-adpcm-ms.wav
fate-seek-acodec-adpcm-swf:     SRC = fate/acodec-adpcm-swf.flv
fate-seek-acodec-adpcm-yamaha:  SRC = fate/acodec-adpcm-yamaha.wav
fate-seek-acodec-alac:          SRC = fate/acodec-alac.mov
fate-seek-acodec-flac:          SRC = fate/acodec-flac.flac
fate-seek-acodec-mp2:           SRC = fate/acodec-mp2.mp2
fate-seek-acodec-pcm-alaw:      SRC = fate/acodec-pcm-alaw.wav
fate-seek-acodec-pcm-f32be:     SRC = fate/acodec-pcm-f32be.au
fate-seek-acodec-pcm-f32le:     SRC = fate/acodec-pcm-f32le.wav
fate-seek-acodec-pcm-f64be:     SRC = fate/acodec-pcm-f64be.au
fate-seek-acodec-pcm-f64le:     SRC = fate/acodec-pcm-f64le.wav
fate-seek-acodec-pcm-mulaw:     SRC = fate/acodec-pcm-mulaw.wav
fate-seek-acodec-pcm-s16be:     SRC = fate/acodec-pcm-s16be.mov
fate-seek-acodec-pcm-s16le:     SRC = fate/acodec-pcm-s16le.wav
fate-seek-acodec-pcm-s24be:     SRC = fate/acodec-pcm-s24be.mov
fate-seek-acodec-pcm-s24le:     SRC = fate/acodec-pcm-s24le.wav
fate-seek-acodec-pcm-s32be:     SRC = fate/acodec-pcm-s32be.mov
fate-seek-acodec-pcm-s32le:     SRC = fate/acodec-pcm-s32le.wav
fate-seek-acodec-pcm-s8:        SRC = fate/acodec-pcm-s8.mov
fate-seek-acodec-pcm-u8:        SRC = fate/acodec-pcm-u8.wav

FATE_SEEK += $(FATE_SEEK_ACODEC-yes:%=fate-seek-acodec-%)

# files from fate-vsynth2

FATE_SEEK_VSYNTH2-$(call ENCDEC, ASV1,          AVI)     += asv1
FATE_SEEK_VSYNTH2-$(call ENCDEC, ASV2,          AVI)     += asv2
FATE_SEEK_VSYNTH2-$(call ENCDEC, DNXHD,         DNXHD)   += dnxhd-720p
FATE_SEEK_VSYNTH2-$(call ENCDEC, DNXHD,         DNXHD)   += dnxhd-720p-rd
FATE_SEEK_VSYNTH2-$(call ENCDEC, DNXHD,         MOV)     += dnxhd-1080i
FATE_SEEK_VSYNTH2-$(call ENCDEC, DVVIDEO,       DV)      += dv
FATE_SEEK_VSYNTH2-$(call ENCDEC, DVVIDEO,       DV)      += dv-411
FATE_SEEK_VSYNTH2-$(call ENCDEC, DVVIDEO,       DV)      += dv-50
FATE_SEEK_VSYNTH2-$(call ENCDEC, FFV1,          AVI)     += ffv1
FATE_SEEK_VSYNTH2-$(call ENCDEC, FLASHSV,       FLV)     += flashsv
FATE_SEEK_VSYNTH2-$(call ENCDEC, FLV,           FLV)     += flv
FATE_SEEK_VSYNTH2-$(call ENCDEC, H261,          AVI)     += h261
FATE_SEEK_VSYNTH2-$(call ENCDEC, H263,          AVI)     += h263
FATE_SEEK_VSYNTH2-$(call ENCDEC, H263,          AVI)     += h263p
FATE_SEEK_VSYNTH2-$(call ENCDEC, HUFFYUV,       AVI)     += huffyuv
FATE_SEEK_VSYNTH2-$(call ENCDEC, JPEGLS,        AVI)     += jpegls
FATE_SEEK_VSYNTH2-$(call ENCDEC, LJPEG MJPEG,   AVI)     += ljpeg
FATE_SEEK_VSYNTH2-$(call ENCDEC, MJPEG,         AVI)     += mjpeg

FATE_SEEK_VSYNTH2-$(call ENCDEC, MPEG1VIDEO, MPEG1VIDEO MPEGVIDEO) +=          \
                                                    mpeg1                      \
                                                    mpeg1b

FATE_SEEK_VSYNTH2-$(call ENCDEC, MPEG2VIDEO, MPEG2VIDEO MPEGVIDEO) +=          \
                                                    mpeg2-422                  \
                                                    mpeg2-idct-int             \
                                                    mpeg2-ilace                \
                                                    mpeg2-ivlc-qprd            \
                                                    mpeg2-thread               \
                                                    mpeg2-thread-ivlc

FATE_SEEK_VSYNTH2-$(call ENCDEC, MPEG4,         MP4 MOV) += mpeg4
FATE_SEEK_VSYNTH2-$(call ENCDEC, MPEG4, AVI)             += $(FATE_MPEG4_AVI)
FATE_SEEK_VSYNTH2-$(call ENCDEC, MSMPEG4V3,     AVI)     += msmpeg4
FATE_SEEK_VSYNTH2-$(call ENCDEC, MSMPEG4V2,     AVI)     += msmpeg4v2
FATE_SEEK_VSYNTH2-$(call ENCDEC, RAWVIDEO,      AVI)     += rgb
FATE_SEEK_VSYNTH2-$(call ENCDEC, ROQ,           ROQ)     += roqvideo
FATE_SEEK_VSYNTH2-$(call ENCDEC, RV10,          RM)      += rv10
FATE_SEEK_VSYNTH2-$(call ENCDEC, RV20,          RM)      += rv20
FATE_SEEK_VSYNTH2-$(call ENCDEC, SNOW,          AVI)     += snow
FATE_SEEK_VSYNTH2-$(call ENCDEC, SNOW,          AVI)     += snow-ll
FATE_SEEK_VSYNTH2-$(call ENCDEC, SVQ1,          MOV)     += svq1
FATE_SEEK_VSYNTH2-$(call ENCDEC, WMV1,          AVI)     += wmv1
FATE_SEEK_VSYNTH2-$(call ENCDEC, WMV2,          AVI)     += wmv2
FATE_SEEK_VSYNTH2-$(call ENCDEC, RAWVIDEO,      AVI)     += yuv

fate-seek-vsynth2-asv1:              SRC = fate/vsynth2-asv1.avi
fate-seek-vsynth2-asv2:              SRC = fate/vsynth2-asv2.avi
fate-seek-vsynth2-dnxhd-1080i:       SRC = fate/vsynth2-dnxhd-1080i.mov
fate-seek-vsynth2-dnxhd-720p:        SRC = fate/vsynth2-dnxhd-720p.dnxhd
fate-seek-vsynth2-dnxhd-720p-rd:     SRC = fate/vsynth2-dnxhd-720p.dnxhd
fate-seek-vsynth2-dv:                SRC = fate/vsynth2-dv.dv
fate-seek-vsynth2-dv-411:            SRC = fate/vsynth2-dv-411.dv
fate-seek-vsynth2-dv-50:             SRC = fate/vsynth2-dv-50.dv
fate-seek-vsynth2-ffv1:              SRC = fate/vsynth2-ffv1.avi
fate-seek-vsynth2-flashsv:           SRC = fate/vsynth2-flashsv.flv
fate-seek-vsynth2-flv:               SRC = fate/vsynth2-flv.flv
fate-seek-vsynth2-h261:              SRC = fate/vsynth2-h261.avi
fate-seek-vsynth2-h263:              SRC = fate/vsynth2-h263.avi
fate-seek-vsynth2-h263p:             SRC = fate/vsynth2-h263p.avi
fate-seek-vsynth2-huffyuv:           SRC = fate/vsynth2-huffyuv.avi
fate-seek-vsynth2-jpegls:            SRC = fate/vsynth2-jpegls.avi
fate-seek-vsynth2-ljpeg:             SRC = fate/vsynth2-ljpeg.avi
fate-seek-vsynth2-mjpeg:             SRC = fate/vsynth2-mjpeg.avi
fate-seek-vsynth2-mpeg1:             SRC = fate/vsynth2-mpeg1.mpeg1video
fate-seek-vsynth2-mpeg1b:            SRC = fate/vsynth2-mpeg1b.mpeg1video
fate-seek-vsynth2-mpeg2-422:         SRC = fate/vsynth2-mpeg2-422.mpeg2video
fate-seek-vsynth2-mpeg2-idct-int:    SRC = fate/vsynth2-mpeg2-idct-int.mpeg2video
fate-seek-vsynth2-mpeg2-ilace:       SRC = fate/vsynth2-mpeg2-ilace.mpeg2video
fate-seek-vsynth2-mpeg2-ivlc-qprd:   SRC = fate/vsynth2-mpeg2-ivlc-qprd.mpeg2video
fate-seek-vsynth2-mpeg2-thread:      SRC = fate/vsynth2-mpeg2-thread.mpeg2video
fate-seek-vsynth2-mpeg2-thread-ivlc: SRC = fate/vsynth2-mpeg2-thread-ivlc.mpeg2video
fate-seek-vsynth2-mpeg4:             SRC = fate/vsynth2-mpeg4.mp4
fate-seek-vsynth2-mpeg4-adap:        SRC = fate/vsynth2-mpeg4-adap.avi
fate-seek-vsynth2-mpeg4-adv:         SRC = fate/vsynth2-mpeg4-adv.avi
fate-seek-vsynth2-mpeg4-error:       SRC = fate/vsynth2-mpeg4-error.avi
fate-seek-vsynth2-mpeg4-nr:          SRC = fate/vsynth2-mpeg4-nr.avi
fate-seek-vsynth2-mpeg4-qpel:        SRC = fate/vsynth2-mpeg4-qpel.avi
fate-seek-vsynth2-mpeg4-qprd:        SRC = fate/vsynth2-mpeg4-qprd.avi
fate-seek-vsynth2-mpeg4-rc:          SRC = fate/vsynth2-mpeg4-rc.avi
fate-seek-vsynth2-mpeg4-thread:      SRC = fate/vsynth2-mpeg4-thread.avi
fate-seek-vsynth2-msmpeg4:           SRC = fate/vsynth2-msmpeg4.avi
fate-seek-vsynth2-msmpeg4v2:         SRC = fate/vsynth2-msmpeg4v2.avi
fate-seek-vsynth2-rgb:               SRC = fate/vsynth2-rgb.avi
fate-seek-vsynth2-roqvideo:          SRC = fate/vsynth2-roqvideo.roq
fate-seek-vsynth2-rv10:              SRC = fate/vsynth2-rv10.rm
fate-seek-vsynth2-rv20:              SRC = fate/vsynth2-rv20.rm
fate-seek-vsynth2-svq1:              SRC = fate/vsynth2-svq1.mov
fate-seek-vsynth2-wmv1:              SRC = fate/vsynth2-wmv1.avi
fate-seek-vsynth2-wmv2:              SRC = fate/vsynth2-wmv2.avi
fate-seek-vsynth2-yuv:               SRC = fate/vsynth2-yuv.avi

FATE_SEEK += $(FATE_SEEK_VSYNTH2-yes:%=fate-seek-vsynth2-%)

# files from fate-lavf

<<<<<<< HEAD
FATE_SEEK-$(call ENCDEC,  PCM_S16BE,             AIFF)        += lavf_aif
FATE_SEEK-$(call ENCDEC,  PCM_ALAW,              PCM_ALAW)    += lavf_al
FATE_SEEK-$(call ENCDEC2, MSMPEG4V3,  MP2,       ASF)         += lavf_asf
FATE_SEEK-$(call ENCDEC,  PCM_S16BE,             AU)          += lavf_au
FATE_SEEK-$(call ENCDEC2, MPEG4,      MP2,       AVI)         += lavf_avi
FATE_SEEK-$(call ENCDEC,  BMP,                   IMAGE2)      += image_bmp
FATE_SEEK-$(call ENCDEC2, DVVIDEO,    PCM_S16LE, AVI)         += lavf_dv
FATE_SEEK-$(call ENCDEC2, MPEG1VIDEO, MP2,       FFM)         += lavf_ffm
FATE_SEEK-$(call ENCDEC,  FLV,                   FLV)         += lavf_flv
FATE_SEEK-$(call ENCDEC,  GIF,                   IMAGE2)      += lavf_gif
FATE_SEEK-$(call ENCDEC2, MPEG2VIDEO, PCM_S16LE, GXF)         += lavf_gxf
FATE_SEEK-$(call ENCDEC,  MJPEG,                 IMAGE2)      += image_jpg
FATE_SEEK-$(call ENCDEC2, MPEG4,      MP2,       MATROSKA)    += lavf_mkv
FATE_SEEK-$(call ENCDEC,  ADPCM_YAMAHA,          MMF)         += lavf_mmf
FATE_SEEK-$(call ENCDEC2, MPEG4,      PCM_ALAW,  MOV)         += lavf_mov
FATE_SEEK-$(call ENCDEC2, MPEG1VIDEO, MP2,       MPEG1SYSTEM MPEGPS) += lavf_mpg
FATE_SEEK-$(call ENCDEC,  PCM_MULAW,             PCM_MULAW)   += lavf_ul
FATE_SEEK-$(call ENCDEC2, MPEG2VIDEO, PCM_S16LE, MXF)         += lavf_mxf
FATE_SEEK-$(call ENCDEC2, MPEG2VIDEO, PCM_S16LE, MXF_D10 MXF) += lavf_mxf_d10
FATE_SEEK-$(call ENCDEC2, MPEG4,      MP2,       NUT)         += lavf_nut
FATE_SEEK-$(call ENCDEC,  FLAC,                  OGG)         += lavf_ogg
FATE_SEEK-$(call ENCDEC,  PBM,                   IMAGE2PIPE)  += pbmpipe_pbm
FATE_SEEK-$(call ENCDEC,  PCX,                   IMAGE2)      += image_pcx
FATE_SEEK-$(call ENCDEC,  PGM,                   IMAGE2)      += image_pgm
FATE_SEEK-$(call ENCDEC,  PGM,                   IMAGE2PIPE)  += pgmpipe_pgm
FATE_SEEK-$(call ENCDEC,  PPM,                   IMAGE2)      += image_ppm
FATE_SEEK-$(call ENCDEC,  PPM,                   IMAGE2PIPE)  += ppmpipe_ppm
FATE_SEEK-$(call ENCMUX,  RV10 AC3_FIXED,        RM)          += lavf_rm
FATE_SEEK-$(call ENCDEC,  SGI,                   IMAGE2)      += image_sgi
FATE_SEEK-$(call ENCDEC,  FLV,                   SWF)         += lavf_swf
FATE_SEEK-$(call ENCDEC,  TARGA,                 IMAGE2)      += image_tga
FATE_SEEK-$(call ENCDEC,  TIFF,                  IMAGE2)      += image_tiff
FATE_SEEK-$(call ENCDEC2, MPEG2VIDEO, MP2,       MPEGTS)      += lavf_ts
FATE_SEEK-$(call ENCDEC,  PCM_U8,                VOC)         += lavf_voc
FATE_SEEK-$(call ENCDEC,  PCM_S16LE,             WAV)         += lavf_wav
FATE_SEEK-$(call ENCDEC,  MP2,                   WTV)         += lavf_wtv
FATE_SEEK-$(CONFIG_YUV4MPEGPIPE_MUXER)                        += lavf_y4m

FATE_SEEK += $(FATE_SEEK-yes:%=fate-seek-%)

$(FATE_SEEK): fate-acodec fate-vsynth2 fate-lavf libavformat/seek-test$(EXESUF)
$(FATE_SEEK): CMD = seektest
=======
FATE_SEEK_LAVF-$(call ENCDEC,  PCM_S16BE,             AIFF)        += aiff
FATE_SEEK_LAVF-$(call ENCDEC,  PCM_ALAW,              PCM_ALAW)    += alaw
FATE_SEEK_LAVF-$(call ENCDEC2, MSMPEG4V3,  MP2,       ASF)         += asf
FATE_SEEK_LAVF-$(call ENCDEC,  PCM_S16BE,             AU)          += au
FATE_SEEK_LAVF-$(call ENCDEC2, MPEG4,      MP2,       AVI)         += avi
FATE_SEEK_LAVF-$(call ENCDEC,  BMP,                   IMAGE2)      += bmp
FATE_SEEK_LAVF-$(call ENCDEC2, DVVIDEO,    PCM_S16LE, AVI)         += dv_fmt
FATE_SEEK_LAVF-$(call ENCDEC2, MPEG1VIDEO, MP2,       FFM)         += ffm
FATE_SEEK_LAVF-$(call ENCDEC,  FLV,                   FLV)         += flv_fmt
FATE_SEEK_LAVF-$(call ENCDEC,  GIF,                   IMAGE2)      += gif
FATE_SEEK_LAVF-$(call ENCDEC2, MPEG2VIDEO, PCM_S16LE, GXF)         += gxf
FATE_SEEK_LAVF-$(call ENCDEC,  MJPEG,                 IMAGE2)      += jpg
FATE_SEEK_LAVF-$(call ENCDEC2, MPEG4,      MP2,       MATROSKA)    += mkv
FATE_SEEK_LAVF-$(call ENCDEC,  ADPCM_YAMAHA,          MMF)         += mmf
FATE_SEEK_LAVF-$(call ENCDEC2, MPEG4,      PCM_ALAW,  MOV)         += mov
FATE_SEEK_LAVF-$(call ENCDEC2, MPEG1VIDEO, MP2,       MPEG1SYSTEM MPEGPS) += mpg
FATE_SEEK_LAVF-$(call ENCDEC,  PCM_MULAW,             PCM_MULAW)   += mulaw
FATE_SEEK_LAVF-$(call ENCDEC2, MPEG2VIDEO, PCM_S16LE, MXF)         += mxf
FATE_SEEK_LAVF-$(call ENCDEC2, MPEG2VIDEO, PCM_S16LE, MXF_D10 MXF) += mxf_d10
FATE_SEEK_LAVF-$(call ENCDEC2, MPEG4,      MP2,       NUT)         += nut
FATE_SEEK_LAVF-$(call ENCDEC,  FLAC,                  OGG)         += ogg
FATE_SEEK_LAVF-$(call ENCDEC,  PBM,                   IMAGE2PIPE)  += pbmpipe
FATE_SEEK_LAVF-$(call ENCDEC,  PCX,                   IMAGE2)      += pcx
FATE_SEEK_LAVF-$(call ENCDEC,  PGM,                   IMAGE2)      += pgm
FATE_SEEK_LAVF-$(call ENCDEC,  PGM,                   IMAGE2PIPE)  += pgmpipe
FATE_SEEK_LAVF-$(call ENCDEC,  PPM,                   IMAGE2)      += ppm
FATE_SEEK_LAVF-$(call ENCDEC,  PPM,                   IMAGE2PIPE)  += ppmpipe
FATE_SEEK_LAVF-$(call ENCMUX,  RV10 AC3_FIXED,        RM)          += rm
FATE_SEEK_LAVF-$(call ENCDEC,  SGI,                   IMAGE2)      += sgi
FATE_SEEK_LAVF-$(call ENCDEC,  FLV,                   SWF)         += swf
FATE_SEEK_LAVF-$(call ENCDEC,  TARGA,                 IMAGE2)      += tga
FATE_SEEK_LAVF-$(call ENCDEC,  TIFF,                  IMAGE2)      += tiff
FATE_SEEK_LAVF-$(call ENCDEC2, MPEG2VIDEO, MP2,       MPEGTS)      += ts
FATE_SEEK_LAVF-$(call ENCDEC,  PCM_U8,                VOC)         += voc
FATE_SEEK_LAVF-$(call ENCDEC,  PCM_S16LE,             WAV)         += wav
FATE_SEEK_LAVF-$(CONFIG_YUV4MPEGPIPE_MUXER)                        += yuv4mpeg

fate-seek-lavf-aiff:     SRC = lavf/lavf.aif
fate-seek-lavf-alaw:     SRC = lavf/lavf.al
fate-seek-lavf-asf:      SRC = lavf/lavf.asf
fate-seek-lavf-au:       SRC = lavf/lavf.au
fate-seek-lavf-avi:      SRC = lavf/lavf.avi
fate-seek-lavf-bmp:      SRC = images/bmp/%02d.bmp
fate-seek-lavf-dv_fmt:   SRC = lavf/lavf.dv
fate-seek-lavf-ffm:      SRC = lavf/lavf.ffm
fate-seek-lavf-flv_fmt:  SRC = lavf/lavf.flv
fate-seek-lavf-gif:      SRC = lavf/lavf.gif
fate-seek-lavf-gxf:      SRC = lavf/lavf.gxf
fate-seek-lavf-jpg:      SRC = images/jpg/%02d.jpg
fate-seek-lavf-mkv:      SRC = lavf/lavf.mkv
fate-seek-lavf-mmf:      SRC = lavf/lavf.mmf
fate-seek-lavf-mov:      SRC = lavf/lavf.mov
fate-seek-lavf-mpg:      SRC = lavf/lavf.mpg
fate-seek-lavf-mulaw:    SRC = lavf/lavf.ul
fate-seek-lavf-mxf:      SRC = lavf/lavf.mxf
fate-seek-lavf-mxf_d10:  SRC = lavf/lavf.mxf_d10
fate-seek-lavf-nut:      SRC = lavf/lavf.nut
fate-seek-lavf-ogg:      SRC = lavf/lavf.ogg
fate-seek-lavf-pbmpipe:  SRC = lavf/pbmpipe.pbm
fate-seek-lavf-pcx:      SRC = images/pcx/%02d.pcx
fate-seek-lavf-pgm:      SRC = images/pgm/%02d.pgm
fate-seek-lavf-pgmpipe:  SRC = lavf/pgmpipe.pgm
fate-seek-lavf-ppm:      SRC = images/ppm/%02d.ppm
fate-seek-lavf-ppmpipe:  SRC = lavf/ppmpipe.ppm
fate-seek-lavf-rm:       SRC = lavf/lavf.rm
fate-seek-lavf-sgi:      SRC = images/sgi/%02d.sgi
fate-seek-lavf-swf:      SRC = lavf/lavf.swf
fate-seek-lavf-tga:      SRC = images/tga/%02d.tga
fate-seek-lavf-tiff:     SRC = images/tiff/%02d.tiff
fate-seek-lavf-ts:       SRC = lavf/lavf.ts
fate-seek-lavf-voc:      SRC = lavf/lavf.voc
fate-seek-lavf-wav:      SRC = lavf/lavf.wav
fate-seek-lavf-yuv4mpeg: SRC = lavf/lavf.y4m

FATE_SEEK += $(FATE_SEEK_LAVF-yes:%=fate-seek-lavf-%)

$(FATE_SEEK): libavformat/seek-test$(EXESUF)
$(FATE_SEEK): CMD = run libavformat/seek-test$(EXESUF) $(TARGET_PATH)/tests/data/$(SRC)
$(FATE_SEEK): fate-seek-%: fate-%
fate-seek-%: REF = $(SRC_PATH)/tests/ref/seek/$(@:fate-seek-%=%)
>>>>>>> e816034a

FATE_AVCONV += $(FATE_SEEK)
fate-seek:     $(FATE_SEEK)<|MERGE_RESOLUTION|>--- conflicted
+++ resolved
@@ -137,6 +137,8 @@
 fate-seek-vsynth2-roqvideo:          SRC = fate/vsynth2-roqvideo.roq
 fate-seek-vsynth2-rv10:              SRC = fate/vsynth2-rv10.rm
 fate-seek-vsynth2-rv20:              SRC = fate/vsynth2-rv20.rm
+fate-seek-vsynth2-snow:              SRC = fate/vsynth2-snow.avi
+fate-seek-vsynth2-snow-ll:           SRC = fate/vsynth2-snow-ll.avi
 fate-seek-vsynth2-svq1:              SRC = fate/vsynth2-svq1.mov
 fate-seek-vsynth2-wmv1:              SRC = fate/vsynth2-wmv1.avi
 fate-seek-vsynth2-wmv2:              SRC = fate/vsynth2-wmv2.avi
@@ -146,50 +148,6 @@
 
 # files from fate-lavf
 
-<<<<<<< HEAD
-FATE_SEEK-$(call ENCDEC,  PCM_S16BE,             AIFF)        += lavf_aif
-FATE_SEEK-$(call ENCDEC,  PCM_ALAW,              PCM_ALAW)    += lavf_al
-FATE_SEEK-$(call ENCDEC2, MSMPEG4V3,  MP2,       ASF)         += lavf_asf
-FATE_SEEK-$(call ENCDEC,  PCM_S16BE,             AU)          += lavf_au
-FATE_SEEK-$(call ENCDEC2, MPEG4,      MP2,       AVI)         += lavf_avi
-FATE_SEEK-$(call ENCDEC,  BMP,                   IMAGE2)      += image_bmp
-FATE_SEEK-$(call ENCDEC2, DVVIDEO,    PCM_S16LE, AVI)         += lavf_dv
-FATE_SEEK-$(call ENCDEC2, MPEG1VIDEO, MP2,       FFM)         += lavf_ffm
-FATE_SEEK-$(call ENCDEC,  FLV,                   FLV)         += lavf_flv
-FATE_SEEK-$(call ENCDEC,  GIF,                   IMAGE2)      += lavf_gif
-FATE_SEEK-$(call ENCDEC2, MPEG2VIDEO, PCM_S16LE, GXF)         += lavf_gxf
-FATE_SEEK-$(call ENCDEC,  MJPEG,                 IMAGE2)      += image_jpg
-FATE_SEEK-$(call ENCDEC2, MPEG4,      MP2,       MATROSKA)    += lavf_mkv
-FATE_SEEK-$(call ENCDEC,  ADPCM_YAMAHA,          MMF)         += lavf_mmf
-FATE_SEEK-$(call ENCDEC2, MPEG4,      PCM_ALAW,  MOV)         += lavf_mov
-FATE_SEEK-$(call ENCDEC2, MPEG1VIDEO, MP2,       MPEG1SYSTEM MPEGPS) += lavf_mpg
-FATE_SEEK-$(call ENCDEC,  PCM_MULAW,             PCM_MULAW)   += lavf_ul
-FATE_SEEK-$(call ENCDEC2, MPEG2VIDEO, PCM_S16LE, MXF)         += lavf_mxf
-FATE_SEEK-$(call ENCDEC2, MPEG2VIDEO, PCM_S16LE, MXF_D10 MXF) += lavf_mxf_d10
-FATE_SEEK-$(call ENCDEC2, MPEG4,      MP2,       NUT)         += lavf_nut
-FATE_SEEK-$(call ENCDEC,  FLAC,                  OGG)         += lavf_ogg
-FATE_SEEK-$(call ENCDEC,  PBM,                   IMAGE2PIPE)  += pbmpipe_pbm
-FATE_SEEK-$(call ENCDEC,  PCX,                   IMAGE2)      += image_pcx
-FATE_SEEK-$(call ENCDEC,  PGM,                   IMAGE2)      += image_pgm
-FATE_SEEK-$(call ENCDEC,  PGM,                   IMAGE2PIPE)  += pgmpipe_pgm
-FATE_SEEK-$(call ENCDEC,  PPM,                   IMAGE2)      += image_ppm
-FATE_SEEK-$(call ENCDEC,  PPM,                   IMAGE2PIPE)  += ppmpipe_ppm
-FATE_SEEK-$(call ENCMUX,  RV10 AC3_FIXED,        RM)          += lavf_rm
-FATE_SEEK-$(call ENCDEC,  SGI,                   IMAGE2)      += image_sgi
-FATE_SEEK-$(call ENCDEC,  FLV,                   SWF)         += lavf_swf
-FATE_SEEK-$(call ENCDEC,  TARGA,                 IMAGE2)      += image_tga
-FATE_SEEK-$(call ENCDEC,  TIFF,                  IMAGE2)      += image_tiff
-FATE_SEEK-$(call ENCDEC2, MPEG2VIDEO, MP2,       MPEGTS)      += lavf_ts
-FATE_SEEK-$(call ENCDEC,  PCM_U8,                VOC)         += lavf_voc
-FATE_SEEK-$(call ENCDEC,  PCM_S16LE,             WAV)         += lavf_wav
-FATE_SEEK-$(call ENCDEC,  MP2,                   WTV)         += lavf_wtv
-FATE_SEEK-$(CONFIG_YUV4MPEGPIPE_MUXER)                        += lavf_y4m
-
-FATE_SEEK += $(FATE_SEEK-yes:%=fate-seek-%)
-
-$(FATE_SEEK): fate-acodec fate-vsynth2 fate-lavf libavformat/seek-test$(EXESUF)
-$(FATE_SEEK): CMD = seektest
-=======
 FATE_SEEK_LAVF-$(call ENCDEC,  PCM_S16BE,             AIFF)        += aiff
 FATE_SEEK_LAVF-$(call ENCDEC,  PCM_ALAW,              PCM_ALAW)    += alaw
 FATE_SEEK_LAVF-$(call ENCDEC2, MSMPEG4V3,  MP2,       ASF)         += asf
@@ -225,6 +183,7 @@
 FATE_SEEK_LAVF-$(call ENCDEC2, MPEG2VIDEO, MP2,       MPEGTS)      += ts
 FATE_SEEK_LAVF-$(call ENCDEC,  PCM_U8,                VOC)         += voc
 FATE_SEEK_LAVF-$(call ENCDEC,  PCM_S16LE,             WAV)         += wav
+FATE_SEEK-LAVF-$(call ENCDEC,  MP2,                   WTV)         += wtv
 FATE_SEEK_LAVF-$(CONFIG_YUV4MPEGPIPE_MUXER)                        += yuv4mpeg
 
 fate-seek-lavf-aiff:     SRC = lavf/lavf.aif
@@ -262,6 +221,7 @@
 fate-seek-lavf-ts:       SRC = lavf/lavf.ts
 fate-seek-lavf-voc:      SRC = lavf/lavf.voc
 fate-seek-lavf-wav:      SRC = lavf/lavf.wav
+fate-seek-lavf-wtv:      SRC = lavf/lavf.wtv
 fate-seek-lavf-yuv4mpeg: SRC = lavf/lavf.y4m
 
 FATE_SEEK += $(FATE_SEEK_LAVF-yes:%=fate-seek-lavf-%)
@@ -270,7 +230,6 @@
 $(FATE_SEEK): CMD = run libavformat/seek-test$(EXESUF) $(TARGET_PATH)/tests/data/$(SRC)
 $(FATE_SEEK): fate-seek-%: fate-%
 fate-seek-%: REF = $(SRC_PATH)/tests/ref/seek/$(@:fate-seek-%=%)
->>>>>>> e816034a
 
 FATE_AVCONV += $(FATE_SEEK)
 fate-seek:     $(FATE_SEEK)