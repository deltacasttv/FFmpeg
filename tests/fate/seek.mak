--- conflicted
+++ resolved
@@ -199,12 +199,8 @@
 FATE_SEEK_LAVF-$(call ENCDEC2, MPEG2VIDEO, MP2,       MPEGTS)      += ts
 FATE_SEEK_LAVF-$(call ENCDEC,  PCM_U8,                VOC)         += voc
 FATE_SEEK_LAVF-$(call ENCDEC,  PCM_S16LE,             WAV)         += wav
-<<<<<<< HEAD
 FATE_SEEK_LAVF-$(call ENCDEC,  MP2,                   WTV)         += wtv
-FATE_SEEK_LAVF-$(CONFIG_YUV4MPEGPIPE_MUXER)                        += yuv4mpeg
-=======
 FATE_SEEK_LAVF-$(CONFIG_YUV4MPEGPIPE_MUXER)                        += y4m
->>>>>>> f8df5e2f
 
 fate-seek-lavf-aiff:     SRC = lavf/lavf.aiff
 fate-seek-lavf-al:       SRC = lavf/lavf.al
@@ -244,12 +240,8 @@
 fate-seek-lavf-ts:       SRC = lavf/lavf.ts
 fate-seek-lavf-voc:      SRC = lavf/lavf.voc
 fate-seek-lavf-wav:      SRC = lavf/lavf.wav
-<<<<<<< HEAD
 fate-seek-lavf-wtv:      SRC = lavf/lavf.wtv
-fate-seek-lavf-yuv4mpeg: SRC = lavf/lavf.y4m
-=======
 fate-seek-lavf-y4m:      SRC = lavf/lavf.y4m
->>>>>>> f8df5e2f
 
 FATE_SEEK += $(FATE_SEEK_LAVF-yes:%=fate-seek-lavf-%)
 
