--- conflicted
+++ resolved
@@ -234,13 +234,8 @@
 
 if [ -n "$do_yuv4mpeg" ] ; then
 file=${outfile}lavf.y4m
-<<<<<<< HEAD
 do_avconv $file $DEC_OPTS -f image2 -vcodec pgmyuv -i $raw_src $ENC_OPTS -t 1 -qscale 10
-#do_avconv_crc $file -i $target_path/$file
-=======
-do_avconv $file $DEC_OPTS -f image2 -c:v pgmyuv -i $raw_src $ENC_OPTS -t 1 -qscale 10
 do_avconv_crc $file -i $target_path/$file
->>>>>>> dad5fd59
 fi
 
 if [ -n "$do_fits" ] ; then
